--- conflicted
+++ resolved
@@ -29,11 +29,7 @@
 maintainers = ["arun-soliton"]
 name = "llama-index-readers-microsoft-sharepoint"
 readme = "README.md"
-<<<<<<< HEAD
-version = "0.3.5"
-=======
-version = "0.4.0"
->>>>>>> e4ff8c81
+version = "0.4.1"
 
 [tool.poetry.dependencies]
 python = ">=3.8.1,<4.0"

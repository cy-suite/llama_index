"""SharePoint files reader."""

import logging
import os
import tempfile
<<<<<<< HEAD
from typing import Any, Dict, List, Optional
=======
from typing import Any, Dict, List, Union, Optional
>>>>>>> 8a832400

import requests
from llama_index.core.readers import SimpleDirectoryReader
from llama_index.core.readers.base import BaseReader, BasePydanticReader
from llama_index.core.schema import Document
from llama_index.core.bridge.pydantic import PrivateAttr, Field

logger = logging.getLogger(__name__)


class SharePointReader(BasePydanticReader):
    """SharePoint reader.


    Reads folders from the SharePoint site from a folder under documents.

    Args:
        client_id (str): The Application ID for the app registered in Microsoft Azure Portal.
            The application must also be configured with MS Graph permissions "Files.ReadAll", "Sites.ReadAll" and BrowserSiteLists.Read.All.
        client_secret (str): The application secret for the app registered in Azure.
        tenant_id (str): Unique identifier of the Azure Active Directory Instance.
<<<<<<< HEAD
        sharepoint_site_name (Optional[str]): The name of the SharePoint site to download from.
        sharepoint_folder_path (Optional[str]): The path of the SharePoint folder to download from.
=======
        file_extractor (Optional[Dict[str, BaseReader]]): A mapping of file extension to a BaseReader class that specifies how to convert that
                                                          file to text. See `SimpleDirectoryReader` for more details.
>>>>>>> 8a832400
    """

    sharepoint_site_name: Optional[str] = None
    sharepoint_folder_path: Optional[str] = None
    client_id: str = None
    client_secret: str = None
    tenant_id: str = None
    file_extractor: Optional[Dict[str, Union[str, BaseReader]]] = Field(
        default=None, exclude=True
    )

    _authorization_headers = PrivateAttr()

    def __init__(
        self,
        client_id: str,
        client_secret: str,
        tenant_id: str,
<<<<<<< HEAD
        sharepoint_site_name: Optional[str] = None,
        sharepoint_folder_path: Optional[str] = None,
=======
        file_extractor: Optional[Dict[str, Union[str, BaseReader]]] = None,
>>>>>>> 8a832400
        **kwargs: Any,
    ) -> None:
        super().__init__(
            client_id=client_id,
            client_secret=client_secret,
            tenant_id=tenant_id,
<<<<<<< HEAD
            sharepoint_site_name=sharepoint_site_name,
            sharepoint_folder_path=sharepoint_folder_path,
=======
            file_extractor=file_extractor,
>>>>>>> 8a832400
            **kwargs,
        )

    @classmethod
    def class_name(cls) -> str:
        return "SharePointReader"

    def _get_access_token(self) -> str:
        """
        Gets the access_token for accessing file from SharePoint.

        Returns:
            str: The access_token for accessing the file.

        Raises:
            ValueError: If there is an error in obtaining the access_token.
        """
        authority = f"https://login.microsoftonline.com/{self.tenant_id}/oauth2/token"

        payload = {
            "grant_type": "client_credentials",
            "client_id": self.client_id,
            "client_secret": self.client_secret,
            "resource": "https://graph.microsoft.com/",
        }

        response = requests.post(
            url=authority,
            data=payload,
        )

        if response.status_code == 200 and "access_token" in response.json():
            return response.json()["access_token"]

        else:
            logger.error(response.json()["error"])
            raise ValueError(response.json()["error_description"])

    def _get_site_id_with_host_name(self, access_token, sharepoint_site_name) -> str:
        """
        Retrieves the site ID of a SharePoint site using the provided site name.

        Args:
            sharepoint_site_name (str): The name of the SharePoint site.

        Returns:
            str: The ID of the SharePoint site.

        Raises:
            Exception: If the specified SharePoint site is not found.
        """
        site_information_endpoint = (
            f"https://graph.microsoft.com/v1.0/sites?search={sharepoint_site_name}"
        )
        self._authorization_headers = {"Authorization": f"Bearer {access_token}"}

        response = requests.get(
            url=site_information_endpoint,
            headers=self._authorization_headers,
        )

        if response.status_code == 200 and "value" in response.json():
            if (
                len(response.json()["value"]) > 0
                and "id" in response.json()["value"][0]
            ):
                return response.json()["value"][0]["id"]
            else:
                raise ValueError(
                    f"The specified sharepoint site {sharepoint_site_name} is not found."
                )
        else:
            if "error_description" in response.json():
                logger.error(response.json()["error"])
                raise ValueError(response.json()["error_description"])
            raise ValueError(response.json()["error"])

    def _get_drive_id(self) -> str:
        """
        Retrieves the drive ID of the SharePoint site.

        Returns:
            str: The ID of the SharePoint site drive.

        Raises:
            ValueError: If there is an error in obtaining the drive ID.
        """
        self._drive_id_endpoint = f"https://graph.microsoft.com/v1.0/sites/{self._site_id_with_host_name}/drives"

        response = requests.get(
            url=self._drive_id_endpoint,
            headers=self._authorization_headers,
        )

        if response.status_code == 200 and "value" in response.json():
            if (
                len(response.json()["value"]) > 0
                and "id" in response.json()["value"][0]
            ):
                return response.json()["value"][0]["id"]
            else:
                raise ValueError(
                    "Error occurred while fetching the drives for the sharepoint site."
                )
        else:
            logger.error(response.json()["error"])
            raise ValueError(response.json()["error_description"])

    def _get_sharepoint_folder_id(self, folder_path: str) -> str:
        """
        Retrieves the folder ID of the SharePoint site.

        Args:
            folder_path (str): The path of the folder in the SharePoint site.

        Returns:
            str: The ID of the SharePoint site folder.
        """
        folder_id_endpoint = (
            f"{self._drive_id_endpoint}/{self._drive_id}/root:/{folder_path}"
        )

        response = requests.get(
            url=folder_id_endpoint,
            headers=self._authorization_headers,
        )

        if response.status_code == 200 and "id" in response.json():
            return response.json()["id"]
        else:
            raise ValueError(response.json()["error"])

    def _download_files_and_extract_metadata(
        self,
        folder_id: str,
        download_dir: str,
        include_subfolders: bool = False,
    ) -> Dict[str, str]:
        """
        Downloads files from the specified folder ID and extracts metadata.

        Args:
            folder_id (str): The ID of the folder from which the files should be downloaded.
            download_dir (str): The directory where the files should be downloaded.
            include_subfolders (bool): If True, files from all subfolders are downloaded.

        Returns:
            Dict[str, str]: A dictionary containing the metadata of the downloaded files.

        Raises:
            ValueError: If there is an error in downloading the files.
        """
        folder_info_endpoint = (
            f"{self._drive_id_endpoint}/{self._drive_id}/items/{folder_id}/children"
        )

        response = requests.get(
            url=folder_info_endpoint,
            headers=self._authorization_headers,
        )

        if response.status_code == 200:
            data = response.json()
            metadata = {}
            for item in data["value"]:
                if include_subfolders and "folder" in item:
                    sub_folder_download_dir = os.path.join(download_dir, item["name"])
                    subfolder_metadata = self._download_files_and_extract_metadata(
                        folder_id=item["id"],
                        download_dir=sub_folder_download_dir,
                        include_subfolders=include_subfolders,
                    )

                    metadata.update(subfolder_metadata)

                elif "file" in item:
                    file_metadata = self._download_file(item, download_dir)
                    metadata.update(file_metadata)
            return metadata
        else:
            logger.error(response.json()["error"])
            raise ValueError(response.json()["error"])

    def _download_file_by_url(self, item: Dict[str, Any], download_dir: str) -> str:
        """
        Downloads the file from the provided URL.

        Args:
            item (Dict[str, Any]): Dictionary containing file metadata.
            download_dir (str): The directory where the files should be downloaded.

        Returns:
            str: The path of the downloaded file in the temporary directory.
        """
        # Get the download URL for the file.
        file_download_url = item["@microsoft.graph.downloadUrl"]
        file_name = item["name"]

        response = requests.get(file_download_url)

        # Create the directory if it does not exist and save the file.
        if not os.path.exists(download_dir):
            os.makedirs(download_dir)
        file_path = os.path.join(download_dir, file_name)
        with open(file_path, "wb") as f:
            f.write(response.content)

        return file_path

    def _extract_metadata_for_file(self, item: Dict[str, Any]) -> Dict[str, str]:
        """
        Extracts metadata related to the file.

        Parameters:
        - item (Dict[str, str]): Dictionary containing file metadata.

        Returns:
        - Dict[str, str]: A dictionary containing the extracted metadata.
        """
        # Extract the required metadata for file.

        return {
            "file_id": item.get("id"),
            "file_name": item.get("name"),
            "url": item.get("webUrl"),
        }

    def _download_file(
        self,
        item: Dict[str, Any],
        download_dir: str,
    ):
        metadata = {}

        file_path = self._download_file_by_url(item, download_dir)

        metadata[file_path] = self._extract_metadata_for_file(item)
        return metadata

    def _download_files_from_sharepoint(
        self,
        download_dir: str,
        sharepoint_site_name: str,
        sharepoint_folder_path: str,
        recursive: bool,
    ) -> Dict[str, str]:
        """
        Downloads files from the specified folder and returns the metadata for the downloaded files.

        Args:
            download_dir (str): The directory where the files should be downloaded.
            sharepoint_site_name (str): The name of the SharePoint site.
            sharepoint_folder_path (str): The path of the folder in the SharePoint site.
            recursive (bool): If True, files from all subfolders are downloaded.

        Returns:
            Dict[str, str]: A dictionary containing the metadata of the downloaded files.

        """
        access_token = self._get_access_token()

        self._site_id_with_host_name = self._get_site_id_with_host_name(
            access_token, sharepoint_site_name
        )

        self._drive_id = self._get_drive_id()

        self.sharepoint_folder_id = self._get_sharepoint_folder_id(
            sharepoint_folder_path
        )

        return self._download_files_and_extract_metadata(
            self.sharepoint_folder_id, download_dir, recursive
        )

    def _load_documents_with_metadata(
        self,
        files_metadata: Dict[str, Any],
        download_dir: str,
        recursive: bool,
    ) -> List[Document]:
        """
        Loads the documents from the downloaded files.

        Args:
            files_metadata (Dict[str,Any]): A dictionary containing the metadata of the downloaded files.
            download_dir (str): The directory where the files should be downloaded.
            recursive (bool): If True, files from all subfolders are downloaded.

        Returns:
            List[Document]: A list containing the documents with metadata.
        """

        def get_metadata(filename: str) -> Any:
            return files_metadata[filename]

        simple_loader = SimpleDirectoryReader(
            download_dir,
            file_extractor=self.file_extractor,
            file_metadata=get_metadata,
            recursive=recursive,
        )
        return simple_loader.load_data()

    def load_data(
        self,
        sharepoint_site_name: Optional[str] = None,
        sharepoint_folder_path: Optional[str] = None,
        recursive: bool = False,
    ) -> List[Document]:
        """
        Loads the files from the specified folder in the SharePoint site.

        Args:
            sharepoint_site_name (Optional[str]): The name of the SharePoint site.
            sharepoint_folder_path (Optional[str]): The path of the folder in the SharePoint site.
            recursive (bool): If True, files from all subfolders are downloaded.

        Returns:
            List[Document]: A list containing the documents with metadata.

        Raises:
            Exception: If an error occurs while accessing SharePoint site.
        """
        # If no arguments are provided to load_data, default to the object attributes
        if sharepoint_site_name is None:
            sharepoint_site_name = self.sharepoint_site_name

        if sharepoint_folder_path is None:
            sharepoint_folder_path = self.sharepoint_folder_path

        # TODO: make both of these values optional — and just default to the client ID defaults
        if sharepoint_site_name is None or sharepoint_folder_path is None:
            raise ValueError(
                "Both sharepoint_site_name and sharepoint_folder_path must be provided."
            )

        try:
            with tempfile.TemporaryDirectory() as temp_dir:
                files_metadata = self._download_files_from_sharepoint(
                    temp_dir, sharepoint_site_name, sharepoint_folder_path, recursive
                )
                # return self.files_metadata
                return self._load_documents_with_metadata(
                    files_metadata, temp_dir, recursive
                )

        except Exception as exp:
            logger.error("An error occurred while accessing SharePoint: %s", exp)<|MERGE_RESOLUTION|>--- conflicted
+++ resolved
@@ -3,11 +3,8 @@
 import logging
 import os
 import tempfile
-<<<<<<< HEAD
+from typing import Any, Dict, List, Union, Optional
 from typing import Any, Dict, List, Optional
-=======
-from typing import Any, Dict, List, Union, Optional
->>>>>>> 8a832400
 
 import requests
 from llama_index.core.readers import SimpleDirectoryReader
@@ -29,13 +26,10 @@
             The application must also be configured with MS Graph permissions "Files.ReadAll", "Sites.ReadAll" and BrowserSiteLists.Read.All.
         client_secret (str): The application secret for the app registered in Azure.
         tenant_id (str): Unique identifier of the Azure Active Directory Instance.
-<<<<<<< HEAD
         sharepoint_site_name (Optional[str]): The name of the SharePoint site to download from.
         sharepoint_folder_path (Optional[str]): The path of the SharePoint folder to download from.
-=======
         file_extractor (Optional[Dict[str, BaseReader]]): A mapping of file extension to a BaseReader class that specifies how to convert that
                                                           file to text. See `SimpleDirectoryReader` for more details.
->>>>>>> 8a832400
     """
 
     sharepoint_site_name: Optional[str] = None
@@ -54,24 +48,18 @@
         client_id: str,
         client_secret: str,
         tenant_id: str,
-<<<<<<< HEAD
+        file_extractor: Optional[Dict[str, Union[str, BaseReader]]] = None,
         sharepoint_site_name: Optional[str] = None,
         sharepoint_folder_path: Optional[str] = None,
-=======
-        file_extractor: Optional[Dict[str, Union[str, BaseReader]]] = None,
->>>>>>> 8a832400
         **kwargs: Any,
     ) -> None:
         super().__init__(
             client_id=client_id,
             client_secret=client_secret,
             tenant_id=tenant_id,
-<<<<<<< HEAD
+            file_extractor=file_extractor,
             sharepoint_site_name=sharepoint_site_name,
             sharepoint_folder_path=sharepoint_folder_path,
-=======
-            file_extractor=file_extractor,
->>>>>>> 8a832400
             **kwargs,
         )
 

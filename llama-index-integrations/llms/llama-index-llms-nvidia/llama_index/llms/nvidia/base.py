from typing import (
    Any,
    Optional,
    List,
    Literal,
)
from deprecated import deprecated
import warnings

from llama_index.core.bridge.pydantic import PrivateAttr, BaseModel
from llama_index.core.base.llms.generic_utils import (
    get_from_param_or_env,
)


from llama_index.llms.openai_like import OpenAILike
from urllib.parse import urlparse, urlunparse

DEFAULT_MODEL = "meta/llama3-8b-instruct"
BASE_URL = "https://integrate.api.nvidia.com/v1/"

KNOWN_URLS = [
    BASE_URL,
    "https://integrate.api.nvidia.com/v1",
]


class Model(BaseModel):
    id: str
    base_model: Optional[str]


class NVIDIA(OpenAILike):
    """NVIDIA's API Catalog Connector."""

    _is_hosted: bool = PrivateAttr(True)
    _mode: str = PrivateAttr(default="nvidia")

    def __init__(
        self,
        model: Optional[str] = None,
        nvidia_api_key: Optional[str] = None,
        api_key: Optional[str] = None,
        base_url: Optional[str] = BASE_URL,
        max_tokens: Optional[int] = 1024,
        **kwargs: Any,
    ) -> None:
        """
        Initialize an instance of the NVIDIA class.

        This class provides an interface to the NVIDIA NIM. By default, it connects to a hosted NIM,
        but you can switch to an on-premises NIM by providing a `base_url`.

        Args:
            model (str, optional): The model to use for the NIM.
            nvidia_api_key (str, optional): The API key for the NVIDIA NIM. Defaults to None.
            api_key (str, optional): An alternative parameter for providing the API key. Defaults to None.
            base_url (str, optional): The base URL for the NIM. Use this to switch to an on-premises NIM.
            max_tokens (int, optional): The maximum number of tokens to generate. Defaults to 1024.
            **kwargs: Additional keyword arguments.

        API Keys:
        - The recommended way to provide the API key is through the `NVIDIA_API_KEY` environment variable.

        Raises:
            DeprecationWarning: If an API key is not provided for a hosted NIM, a warning is issued. This will become an error in version 0.2.0.
        """
        api_key = get_from_param_or_env(
            "api_key",
            nvidia_api_key or api_key,
            "NVIDIA_API_KEY",
            "NO_API_KEY_PROVIDED",
        )

        is_hosted = base_url in KNOWN_URLS
        if base_url not in KNOWN_URLS:
            base_url = self._validate_url(base_url)

        if is_hosted and api_key == "NO_API_KEY_PROVIDED":
            warnings.warn(
                "An API key is required for the hosted NIM. This will become an error in 0.2.0.",
            )

        super().__init__(
            api_key=api_key,
            api_base=base_url,
            max_tokens=max_tokens,
            is_chat_model=True,
            default_headers={"User-Agent": "llama-index-llms-nvidia"},
            **kwargs,
        )
<<<<<<< HEAD
        self.model = model
        self._is_hosted = base_url in KNOWN_URLS

        if self._is_hosted and api_key == "NO_API_KEY_PROVIDED":
            warnings.warn(
                "An API key is required for the hosted NIM. This will become an error in 0.2.0.",
            )

        if not model:
            self.__get_default_model()

    def __get_default_model(self):
        """Set default model."""
        if not self._is_hosted:
            valid_models = [
                model.id
                for model in self.available_models
                if not model.base_model or model.base_model == model.id
            ]
            self.model = next(iter(valid_models), None)
            if self.model:
                warnings.warn(
                    f"Default model is set as: {self.model}. \n"
                    "Set model using model parameter. \n"
                    "To get available models use available_models property.",
                    UserWarning,
                )
            else:
                raise ValueError("No locally hosted model was found.")
        else:
            self.model = DEFAULT_MODEL
=======
        self._is_hosted = is_hosted
>>>>>>> 79518c4c

    def _validate_url(self, base_url):
        """
        Base URL Validation.
        ValueError : url which do not have valid scheme and netloc.
        Warning : v1/chat/completions routes.
        ValueError : Any other routes other than above.
        """
        expected_format = "Expected format is 'http://host:port'."
        result = urlparse(base_url)
        if not (result.scheme and result.netloc):
            raise ValueError(f"Invalid base_url, {expected_format}")
        if result.path:
            normalized_path = result.path.strip("/")
            if normalized_path == "v1":
                pass
            elif normalized_path == "v1/chat/completions":
                warnings.warn(f"{expected_format} Rest is Ignored.")
            else:
                raise ValueError(f"Invalid base_url, {expected_format}")
        return urlunparse((result.scheme, result.netloc, "v1", "", "", ""))

    @property
    def available_models(self) -> List[Model]:
        models = [
            Model(
                id=model.id,
                base_model=getattr(model, "params", {}).get("root", None),
            )
            for model in self._get_client().models.list().data
        ]
        # only exclude models in hosted mode. in non-hosted mode, the administrator has control
        # over the model name and may deploy an excluded name that will work.
        if self._is_hosted:
            exclude = {
                "mistralai/mixtral-8x22b-v0.1",  # not a /chat/completion endpoint
            }
            models = [model for model in models if model.id not in exclude]
        return models

    @classmethod
    def class_name(cls) -> str:
        return "NVIDIA"

    @deprecated(
        version="0.1.3",
        reason="Will be removed in 0.2. Construct with `base_url` instead.",
    )
    def mode(
        self,
        mode: Optional[Literal["nvidia", "nim"]] = "nvidia",
        *,
        base_url: Optional[str] = None,
        model: Optional[str] = None,
        api_key: Optional[str] = None,
    ) -> "NVIDIA":
        """
        Deprecated: use NVIDIA(base_url="...") instead.
        """
        if mode == "nim":
            if not base_url:
                raise ValueError("base_url is required for nim mode")
        if mode == "nvidia":
            api_key = get_from_param_or_env(
                "api_key",
                api_key,
                "NVIDIA_API_KEY",
            )
            base_url = base_url or BASE_URL

        self._mode = mode
        if base_url:
            self.api_base = base_url
        if model:
            self.model = model
        if api_key:
            self.api_key = api_key

        return self<|MERGE_RESOLUTION|>--- conflicted
+++ resolved
@@ -89,7 +89,6 @@
             default_headers={"User-Agent": "llama-index-llms-nvidia"},
             **kwargs,
         )
-<<<<<<< HEAD
         self.model = model
         self._is_hosted = base_url in KNOWN_URLS
 
@@ -121,9 +120,6 @@
                 raise ValueError("No locally hosted model was found.")
         else:
             self.model = DEFAULT_MODEL
-=======
-        self._is_hosted = is_hosted
->>>>>>> 79518c4c
 
     def _validate_url(self, base_url):
         """

[build-system]
build-backend = "poetry.core.masonry.api"
requires = ["poetry-core"]

[tool.codespell]
check-filenames = true
check-hidden = true
skip = "*.csv,*.html,*.json,*.jsonl,*.pdf,*.txt,*.ipynb"

[tool.llamahub]
contains_example = false
import_path = "llama_index.llms.bedrock_converse"

[tool.llamahub.class_authors]
BedrockConverse = "AndreCNF"

[tool.mypy]
disallow_untyped_defs = true
exclude = ["_static", "build", "examples", "notebooks", "venv"]
ignore_missing_imports = true
python_version = "3.8"

[tool.poetry]
authors = ["Your Name <you@example.com>"]
description = "llama-index llms bedrock converse integration"
exclude = ["**/BUILD"]
license = "MIT"
name = "llama-index-llms-bedrock-converse"
readme = "README.md"
<<<<<<< HEAD
version = "0.3.0"
=======
version = "0.3.1"
>>>>>>> af6ea71c

[tool.poetry.dependencies]
python = ">=3.8.1,<4.0"
boto3 = "^1.34.122"
aioboto3 = "^13.1.1"
llama-index-core = "^0.11.0"

[tool.poetry.group.dev.dependencies]
ipython = "8.10.0"
jupyter = "^1.0.0"
mypy = "0.991"
pre-commit = "3.2.0"
pylint = "2.15.10"
pytest = "7.2.1"
pytest-mock = "3.11.1"
ruff = "0.0.292"
tree-sitter-languages = "^1.8.0"
types-Deprecated = ">=0.1.0"
types-PyYAML = "^6.0.12.12"
types-protobuf = "^4.24.0.4"
types-redis = "4.5.5.0"
types-requests = "2.28.11.8"
types-setuptools = "67.1.0.0"

[tool.poetry.group.dev.dependencies.black]
extras = ["jupyter"]
version = "<=23.9.1,>=23.7.0"

[tool.poetry.group.dev.dependencies.codespell]
extras = ["toml"]
version = ">=v2.2.6"

[[tool.poetry.packages]]
include = "llama_index/"<|MERGE_RESOLUTION|>--- conflicted
+++ resolved
@@ -27,11 +27,7 @@
 license = "MIT"
 name = "llama-index-llms-bedrock-converse"
 readme = "README.md"
-<<<<<<< HEAD
-version = "0.3.0"
-=======
 version = "0.3.1"
->>>>>>> af6ea71c
 
 [tool.poetry.dependencies]
 python = ">=3.8.1,<4.0"

[build-system]
build-backend = "poetry.core.masonry.api"
requires = ["poetry-core"]

[tool.codespell]
check-filenames = true
check-hidden = true
skip = "*.csv,*.html,*.json,*.jsonl,*.pdf,*.txt,*.ipynb"

[tool.llamahub]
contains_example = false
import_path = "llama_index.vector_stores.postgres"

[tool.llamahub.class_authors]
PGVectorStore = "llama-index"

[tool.mypy]
disallow_untyped_defs = true
exclude = ["_static", "build", "examples", "notebooks", "venv"]
ignore_missing_imports = true
python_version = "3.8"

[tool.poetry]
authors = ["Your Name <you@example.com>"]
description = "llama-index vector_stores postgres integration"
exclude = ["**/BUILD"]
license = "MIT"
name = "llama-index-vector-stores-postgres"
readme = "README.md"
<<<<<<< HEAD
version = "0.3.2"
=======
version = "0.3.3"
>>>>>>> 4032456a

[tool.poetry.dependencies]
python = ">=3.9,<4.0"
pgvector = "^0.3.6"
psycopg2-binary = "^2.9.9"
asyncpg = "^0.29.0"
llama-index-core = "^0.12.0"

[tool.poetry.dependencies.sqlalchemy]
extras = ["asyncio"]
version = ">=1.4.49,<2.1"

[tool.poetry.group.dev.dependencies]
ipython = "8.10.0"
jupyter = "^1.0.0"
mypy = "0.991"
pre-commit = "3.2.0"
pylint = "2.15.10"
pytest = "7.2.1"
pytest-mock = "3.11.1"
ruff = "0.0.292"
tree-sitter-languages = "^1.8.0"
types-Deprecated = ">=0.1.0"
types-PyYAML = "^6.0.12.12"
types-protobuf = "^4.24.0.4"
types-redis = "4.5.5.0"
types-requests = "2.28.11.8"
types-setuptools = "67.1.0.0"

[tool.poetry.group.dev.dependencies.black]
extras = ["jupyter"]
version = "<=23.9.1,>=23.7.0"

[tool.poetry.group.dev.dependencies.codespell]
extras = ["toml"]
version = ">=v2.2.6"

[[tool.poetry.packages]]
include = "llama_index/"

[tool.pytest.ini_options]
asyncio_mode = "auto"
filterwarnings = ["ignore::DeprecationWarning:"]
markers = ["asyncio"]<|MERGE_RESOLUTION|>--- conflicted
+++ resolved
@@ -27,11 +27,7 @@
 license = "MIT"
 name = "llama-index-vector-stores-postgres"
 readme = "README.md"
-<<<<<<< HEAD
-version = "0.3.2"
-=======
 version = "0.3.3"
->>>>>>> 4032456a
 
 [tool.poetry.dependencies]
 python = ">=3.9,<4.0"

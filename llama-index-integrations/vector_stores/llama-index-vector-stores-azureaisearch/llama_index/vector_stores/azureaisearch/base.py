--- conflicted
+++ resolved
@@ -546,11 +546,9 @@
         # If we have content in other languages, it is better to enable the language analyzer to be adjusted in searchable fields.
         # https://learn.microsoft.com/en-us/azure/search/index-add-language-analyzers
         language_analyzer: str = "en.lucene",
-<<<<<<< HEAD
         user_agent: Optional[str] = "Llamaindex-python",
-=======
         compression_type: str = "none",
->>>>>>> 4e5428fc
+        user_agent: Optional[str] = "Llamaindex-python",
         **kwargs: Any,
     ) -> None:
         # ruff: noqa: E501

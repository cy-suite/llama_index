[build-system]
build-backend = "poetry.core.masonry.api"
requires = ["poetry-core"]

[tool.codespell]
check-filenames = true
check-hidden = true
skip = "*.csv,*.html,*.json,*.jsonl,*.pdf,*.txt,*.ipynb"

[tool.llamahub]
contains_example = false
import_path = "llama_index.vector_stores.mongodb"

[tool.llamahub.class_authors]
MongoDBAtlasVectorSearch = "llama-index"

[tool.mypy]
disallow_untyped_defs = true
exclude = ["_static", "build", "examples", "notebooks", "venv"]
ignore_missing_imports = true
python_version = "3.8"

[tool.poetry]
authors = [
    "The MongoDB Python Team",
]
description = "llama-index vector_stores mongodb integration"
exclude = ["**/BUILD"]
license = "MIT"
name = "llama-index-vector-stores-mongodb"
readme = "README.md"
<<<<<<< HEAD
version = "0.1.9"
=======
version = "0.4.0"
>>>>>>> 74624dd5

[tool.poetry.dependencies]
python = ">=3.8.1,<4.0"
pymongo = "^4.6.1"

[tool.poetry.group.dev.dependencies]
ipython = "8.10.0"
jupyter = "^1.0.0"
llama-index-embeddings-openai = "^0.2.5"
llama-index-llms-openai = "^0.2.16"
llama-index-readers-file = "^0.3.0"
mypy = "0.991"
pre-commit = "3.2.0"
pylint = "2.15.10"
pytest = "7.2.1"
pytest-mock = "3.11.1"
ruff = "0.0.292"
tree-sitter-languages = "^1.8.0"
types-Deprecated = ">=0.1.0"
types-PyYAML = "^6.0.12.12"
types-protobuf = "^4.24.0.4"
types-redis = "4.5.5.0"
types-requests = "2.28.11.8"
types-setuptools = "67.1.0.0"

[tool.poetry.group.dev.dependencies.black]
extras = ["jupyter"]
version = "<=23.9.1,>=23.7.0"

[tool.poetry.group.dev.dependencies.codespell]
extras = ["toml"]
version = ">=v2.2.6"

[[tool.poetry.packages]]
include = "llama_index/"<|MERGE_RESOLUTION|>--- conflicted
+++ resolved
@@ -29,11 +29,7 @@
 license = "MIT"
 name = "llama-index-vector-stores-mongodb"
 readme = "README.md"
-<<<<<<< HEAD
-version = "0.1.9"
-=======
 version = "0.4.0"
->>>>>>> 74624dd5
 
 [tool.poetry.dependencies]
 python = ">=3.8.1,<4.0"

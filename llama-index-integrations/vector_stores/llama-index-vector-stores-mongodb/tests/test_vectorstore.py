import os
from time import sleep
from typing import List

import pytest
from llama_index.core.schema import Document, TextNode
from llama_index.core.vector_stores.types import (
    VectorStoreQuery,
    VectorStoreQueryMode,
)
from llama_index.embeddings.openai import OpenAIEmbedding
from llama_index.vector_stores.mongodb import MongoDBAtlasVectorSearch

from .conftest import lock


def test_documents(documents: List[Document]) -> None:
    """Sanity check essay was found and documents loaded."""
    assert len(documents) == 25
    assert isinstance(documents[0], Document)


@pytest.mark.skipif(
    os.environ.get("OPENAI_API_KEY") is None,
    reason="Requires OPENAI_API_KEY in os.environ",
)
def test_nodes(nodes: List[TextNode]) -> None:
    """Test Ingestion Pipeline transforming documents into nodes with embeddings."""
    assert isinstance(nodes, list)
    assert isinstance(nodes[0], TextNode)


@pytest.mark.skipif(
    os.environ.get("MONGODB_URI") is None or os.environ.get("OPENAI_API_KEY") is None,
    reason="Requires MONGODB_URI and OPENAI_API_KEY in os.environ",
)
def test_vectorstore(
    nodes: List[TextNode], vector_store: MongoDBAtlasVectorSearch
) -> None:
    """Test add, query, delete API of MongoDBAtlasVectorSearch."""
    with lock:
        # 0. Clean up the collection
        vector_store._collection.delete_many({})
        sleep(2)

        # 1. Test add()
        ids = vector_store.add(nodes)
        assert set(ids) == {node.node_id for node in nodes}

        # 2. test query(): default (vector search)
        query_str = "What are LLMs useful for?"
        n_similar = 2
        query_embedding = OpenAIEmbedding().get_text_embedding(query_str)
        query = VectorStoreQuery(
            query_embedding=query_embedding,
            similarity_top_k=n_similar,
        )
        result_found = False
        query_responses = None
        retries = 5
        while retries and not result_found:
            query_responses = vector_store.query(query=query)
            if len(query_responses.nodes) == n_similar:
                result_found = True
            else:
                sleep(2)
                retries -= 1

        assert all(score > 0.89 for score in query_responses.similarities)
        assert any("LLM" in node.text for node in query_responses.nodes)
        assert all(id_res in ids for id_res in query_responses.ids)

<<<<<<< HEAD
        # 3. test query() full-text search
=======
        # 2b. test query() default with simple filter

        # In order to filter within $vectorSearch,
        # one needs to have an index on the field.
        # One can do this by adding an additional member to "fields" list of vector index
        # like so: { "type": "filter", "path": "text }
        filters = MetadataFilters(
            filters=[
                MetadataFilter(
                    key="text",
                    value="How do we best augment LLMs with our own private data?",
                    operator=FilterOperator.NE,
                )
            ]
        )
        query = VectorStoreQuery(
            query_str=query_str,
            query_embedding=query_embedding,
            similarity_top_k=n_similar,
            filters=filters,
        )
        responses_with_filter = vector_store.query(query=query)
        assert len(responses_with_filter.ids) == n_similar
        assert all(
            filters.filters[0].value not in node.text
            for node in responses_with_filter.nodes
        )

        # 2c. test query() default with compound filters
        filter_out_texts = [
            "How do we best augment LLMs with our own private data?",
            "easily used with LLMs.",
        ]
        filters_compound = MetadataFilters(
            condition=FilterCondition.AND,
            filters=[
                MetadataFilter(
                    key="text", value=filter_out_texts[0], operator=FilterOperator.NE
                ),
                MetadataFilter(
                    key="text", value=filter_out_texts[1], operator=FilterOperator.NE
                ),
            ],
        )
        query = VectorStoreQuery(
            query_str=query_str,
            query_embedding=query_embedding,
            similarity_top_k=n_similar,
            filters=filters_compound,
        )
        responses_with_filter_compound = vector_store.query(query=query)
        assert len(responses_with_filter_compound.ids) == n_similar
        assert all(
            ftext not in node.text
            for node in responses_with_filter_compound.nodes
            for ftext in filter_out_texts
        )
        assert set(responses_with_filter_compound.ids) != set(responses_with_filter.ids)

        # 2d. test query() full-text search
>>>>>>> 74624dd5
        #   - no embedding

        query = VectorStoreQuery(
            query_str="llamaindex",
            similarity_top_k=4,
            mode=VectorStoreQueryMode.TEXT_SEARCH,
        )
        result_found = False
        retries = 5
        while retries and not result_found:
            fulltext_result = vector_store.query(query=query)
            if fulltext_result.ids:  # if len(fulltext_result.nodes) == n_similar:
                result_found = True
            else:
                sleep(2)
                retries -= 1
        assert len(fulltext_result.ids) == 3
        assert all("LlamaIndex" in node.text for node in fulltext_result.nodes)

        # 4. test query() hybrid search
        n_similar = 10
        query = VectorStoreQuery(
            query_str="llamaindex",
            query_embedding=query_embedding,  # "What are LLMs useful for?"
            similarity_top_k=n_similar,
            mode=VectorStoreQueryMode.HYBRID,
            alpha=0.5,
        )
        hybrid_result = vector_store.query(query=query)
        assert len(hybrid_result.ids) == n_similar
        assert not all("LlamaIndex" in node.text for node in hybrid_result.nodes[:3])
        assert not all("LLM" in node.text for node in hybrid_result.nodes[:3])

        # 5. Test delete()
        # Remember, the current API deletes by *ref_doc_id*, not *node_id*.
        # In our case, we began with only one document,
        # so deleting the ref_doc_id from any node
        # should delete ALL the nodes.
        n_docs = vector_store._collection.count_documents({})
        assert n_docs == len(ids)
        remove_id = query_responses.nodes[0].ref_doc_id
        sleep(2)
        retries = 5
        while retries:
            vector_store.delete(remove_id)
            n_remaining = vector_store._collection.count_documents({})
            if n_remaining == n_docs:
                sleep(2)
                retries -= 1
            else:
                retries = 0
        assert n_remaining == n_docs - 1<|MERGE_RESOLUTION|>--- conflicted
+++ resolved
@@ -70,70 +70,7 @@
         assert any("LLM" in node.text for node in query_responses.nodes)
         assert all(id_res in ids for id_res in query_responses.ids)
 
-<<<<<<< HEAD
         # 3. test query() full-text search
-=======
-        # 2b. test query() default with simple filter
-
-        # In order to filter within $vectorSearch,
-        # one needs to have an index on the field.
-        # One can do this by adding an additional member to "fields" list of vector index
-        # like so: { "type": "filter", "path": "text }
-        filters = MetadataFilters(
-            filters=[
-                MetadataFilter(
-                    key="text",
-                    value="How do we best augment LLMs with our own private data?",
-                    operator=FilterOperator.NE,
-                )
-            ]
-        )
-        query = VectorStoreQuery(
-            query_str=query_str,
-            query_embedding=query_embedding,
-            similarity_top_k=n_similar,
-            filters=filters,
-        )
-        responses_with_filter = vector_store.query(query=query)
-        assert len(responses_with_filter.ids) == n_similar
-        assert all(
-            filters.filters[0].value not in node.text
-            for node in responses_with_filter.nodes
-        )
-
-        # 2c. test query() default with compound filters
-        filter_out_texts = [
-            "How do we best augment LLMs with our own private data?",
-            "easily used with LLMs.",
-        ]
-        filters_compound = MetadataFilters(
-            condition=FilterCondition.AND,
-            filters=[
-                MetadataFilter(
-                    key="text", value=filter_out_texts[0], operator=FilterOperator.NE
-                ),
-                MetadataFilter(
-                    key="text", value=filter_out_texts[1], operator=FilterOperator.NE
-                ),
-            ],
-        )
-        query = VectorStoreQuery(
-            query_str=query_str,
-            query_embedding=query_embedding,
-            similarity_top_k=n_similar,
-            filters=filters_compound,
-        )
-        responses_with_filter_compound = vector_store.query(query=query)
-        assert len(responses_with_filter_compound.ids) == n_similar
-        assert all(
-            ftext not in node.text
-            for node in responses_with_filter_compound.nodes
-            for ftext in filter_out_texts
-        )
-        assert set(responses_with_filter_compound.ids) != set(responses_with_filter.ids)
-
-        # 2d. test query() full-text search
->>>>>>> 74624dd5
         #   - no embedding
 
         query = VectorStoreQuery(

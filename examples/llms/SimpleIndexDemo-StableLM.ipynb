{
    "cells": [
        {
            "cell_type": "markdown",
            "id": "9c48213d-6e6a-4c10-838a-2a7c710c3a05",
            "metadata": {},
            "source": [
                "# Simple Index Demo"
            ]
        },
        {
            "cell_type": "markdown",
            "id": "50d3b817-b70e-4667-be4f-d3a0fe4bd119",
            "metadata": {},
            "source": [
                "#### Load documents, build the GPTVectorStoreIndex"
            ]
        },
        {
            "cell_type": "code",
            "execution_count": 1,
            "id": "690a6918-7c75-4f95-9ccc-d2c4a1fe00d7",
            "metadata": {},
            "outputs": [
                {
                    "name": "stdout",
                    "output_type": "stream",
                    "text": [
                        "INFO:numexpr.utils:Note: NumExpr detected 20 cores but \"NUMEXPR_MAX_THREADS\" not set, so enforcing safe limit of 8.\n",
                        "Note: NumExpr detected 20 cores but \"NUMEXPR_MAX_THREADS\" not set, so enforcing safe limit of 8.\n",
                        "INFO:numexpr.utils:NumExpr defaulting to 8 threads.\n",
                        "NumExpr defaulting to 8 threads.\n"
                    ]
                }
            ],
            "source": [
                "import logging\n",
                "import sys\n",
                "\n",
                "logging.basicConfig(stream=sys.stdout, level=logging.INFO)\n",
                "logging.getLogger().addHandler(logging.StreamHandler(stream=sys.stdout))\n",
                "\n",
                "from gpt_index import GPTVectorStoreIndex, SimpleDirectoryReader, ServiceContext\n",
                "from gpt_index.llm_predictor import StableLMPredictor\n",
                "from IPython.display import Markdown, display\n",
                "from gpt_index.response.notebook_utils import display_response"
            ]
        },
        {
            "cell_type": "code",
            "execution_count": 2,
            "id": "90a895ac-2e8b-4d55-97bd-ad614dceda40",
            "metadata": {
                "tags": []
            },
            "outputs": [],
            "source": [
                "# load documents\n",
                "documents = SimpleDirectoryReader('../paul_graham_essay/data').load_data()"
            ]
        },
        {
            "cell_type": "code",
            "execution_count": 3,
            "id": "6a40a357-8a8f-405d-b355-e0caf23bee3c",
            "metadata": {
                "tags": []
            },
            "outputs": [],
            "source": [
                "# NOTE: this requires a machine with at least 20GB vram \n",
                "stablelm_predictor = StableLMPredictor()\n",
                "service_context = ServiceContext.from_defaults(chunk_size_limit=1024, llm_predictor=stablelm_predictor)"
            ]
        },
        {
            "cell_type": "code",
            "execution_count": null,
            "id": "ad144ee7-96da-4dd6-be00-fd6cf0c78e58",
            "metadata": {
                "scrolled": true
            },
            "outputs": [],
            "source": [
                "index = GPTVectorStoreIndex.from_documents(documents, service_context=service_context)"
            ]
        },
        {
            "cell_type": "markdown",
            "id": "b6caf93b-6345-4c65-a346-a95b0f1746c4",
            "metadata": {},
            "source": [
                "#### Query Index"
            ]
        },
        {
            "cell_type": "code",
            "execution_count": null,
            "id": "85466fdf-93f3-4cb1-a5f9-0056a8245a6f",
            "metadata": {
                "scrolled": true
            },
            "outputs": [],
            "source": [
                "# set Logging to DEBUG for more detailed outputs\n",
                "query_engine = index.as_query_engine()\n",
                "response = query_engine.query(\"What did the author do growing up?\")"
            ]
        },
        {
            "cell_type": "code",
            "execution_count": 17,
            "id": "bdda1b2c-ae46-47cf-91d7-3153e8d0473b",
            "metadata": {},
            "outputs": [
                {
                    "data": {
                        "text/markdown": [
                            "**`Final Response:`** The author is a computer scientist who was born in 1974. He started programming at the age of 13 and has written several books on programming and AI. He has also worked on several projects, including a novel and a PBS documentary. The author is known for his work on programming and has been a frequent contributor to online publications"
                        ],
                        "text/plain": [
                            "<IPython.core.display.Markdown object>"
                        ]
                    },
                    "metadata": {},
                    "output_type": "display_data"
                },
                {
                    "data": {
                        "text/markdown": [
                            "---"
                        ],
                        "text/plain": [
                            "<IPython.core.display.Markdown object>"
                        ]
                    },
                    "metadata": {},
                    "output_type": "display_data"
                },
                {
                    "data": {
                        "text/markdown": [
                            "**`Source Node 1/1`**"
                        ],
                        "text/plain": [
                            "<IPython.core.display.Markdown object>"
                        ]
                    },
                    "metadata": {},
                    "output_type": "display_data"
                },
                {
                    "data": {
                        "text/markdown": [
                            "**Document ID:** 04e7f18d-f344-4d0f-af27-fd771d26fe52<br>**Similarity:** 0.8085773050574636<br>**Text:** What I Worked On\n",
                            "\n",
                            "February 2021\n",
                            "\n",
                            "Before college the two main things I worked on, outside of schoo...<br>"
                        ],
                        "text/plain": [
                            "<IPython.core.display.Markdown object>"
                        ]
                    },
                    "metadata": {},
                    "output_type": "display_data"
                },
                {
                    "data": {
                        "text/plain": [
                            "{'04e7f18d-f344-4d0f-af27-fd771d26fe52': None}"
                        ]
                    },
                    "metadata": {},
                    "output_type": "display_data"
                }
            ],
            "source": [
                "display_response(response)"
            ]
        },
        {
            "cell_type": "code",
            "execution_count": 19,
            "id": "c1c5ab85-25e4-4460-8b6a-3c119d92ba48",
            "metadata": {},
            "outputs": [
                {
                    "name": "stdout",
                    "output_type": "stream",
                    "text": [
                        "INFO:openai:message='Request to OpenAI API' method=post path=https://api.openai.com/v1/engines/text-embedding-ada-002/embeddings\n",
                        "message='Request to OpenAI API' method=post path=https://api.openai.com/v1/engines/text-embedding-ada-002/embeddings\n",
                        "message='Request to OpenAI API' method=post path=https://api.openai.com/v1/engines/text-embedding-ada-002/embeddings\n",
                        "INFO:openai:message='OpenAI API response' path=https://api.openai.com/v1/engines/text-embedding-ada-002/embeddings processing_ms=267 request_id=ffa625bb1dd1385606ff25123fbb6546 response_code=200\n",
                        "message='OpenAI API response' path=https://api.openai.com/v1/engines/text-embedding-ada-002/embeddings processing_ms=267 request_id=ffa625bb1dd1385606ff25123fbb6546 response_code=200\n",
                        "message='OpenAI API response' path=https://api.openai.com/v1/engines/text-embedding-ada-002/embeddings processing_ms=267 request_id=ffa625bb1dd1385606ff25123fbb6546 response_code=200\n"
                    ]
                },
                {
                    "name": "stderr",
                    "output_type": "stream",
                    "text": [
                        "Setting `pad_token_id` to `eos_token_id`:0 for open-end generation.\n"
                    ]
                },
                {
                    "name": "stdout",
                    "output_type": "stream",
                    "text": [
                        "INFO:gpt_index.token_counter.token_counter:> [query] Total LLM token usage: 0 tokens\n",
                        "> [query] Total LLM token usage: 0 tokens\n",
                        "> [query] Total LLM token usage: 0 tokens\n",
                        "INFO:gpt_index.token_counter.token_counter:> [query] Total embedding token usage: 12 tokens\n",
                        "> [query] Total embedding token usage: 12 tokens\n",
                        "> [query] Total embedding token usage: 12 tokens\n"
                    ]
                }
            ],
            "source": [
                "# set Logging to DEBUG for more detailed outputs\n",
                "query_engine = index.as_query_engine()\n",
                "response = query_engine.query(\"What did the author do during his time at RISD?\")"
            ]
        },
        {
            "cell_type": "code",
            "execution_count": 20,
            "id": "6641d3f6-35fd-4d4d-bf4b-c42651e666b4",
            "metadata": {
                "tags": []
            },
            "outputs": [
                {
                    "data": {
                        "text/markdown": [
                            "**`Final Response:`** During his time at RISD, the author did not do anything during his time at RISD. He was a PhD student in computer science and was working on multiple projects, but he did not pursue any other academic or professional pursuits. He was a transfer student at RISD and applied to two art"
                        ],
                        "text/plain": [
                            "<IPython.core.display.Markdown object>"
                        ]
                    },
                    "metadata": {},
                    "output_type": "display_data"
                },
                {
                    "data": {
                        "text/markdown": [
                            "---"
                        ],
                        "text/plain": [
                            "<IPython.core.display.Markdown object>"
                        ]
                    },
                    "metadata": {},
                    "output_type": "display_data"
                },
                {
                    "data": {
                        "text/markdown": [
                            "**`Source Node 1/1`**"
                        ],
                        "text/plain": [
                            "<IPython.core.display.Markdown object>"
                        ]
                    },
                    "metadata": {},
                    "output_type": "display_data"
                },
                {
                    "data": {
                        "text/markdown": [
                            "**Document ID:** 9e77cb6b-9f17-4798-9834-419559ce4596<br>**Similarity:** 0.8456056049089534<br>**Text:** make enough to survive. And as an artist you could be truly independent. You wouldn't have a boss...<br>"
                        ],
                        "text/plain": [
                            "<IPython.core.display.Markdown object>"
                        ]
                    },
                    "metadata": {},
                    "output_type": "display_data"
                },
                {
                    "data": {
                        "text/plain": [
                            "{'9e77cb6b-9f17-4798-9834-419559ce4596': None}"
                        ]
                    },
                    "metadata": {},
                    "output_type": "display_data"
                }
            ],
            "source": [
                "display_response(response)"
            ]
        },
        {
            "cell_type": "code",
            "execution_count": null,
            "id": "f8d94603-8e91-451f-8f60-feb0ea0c8c06",
            "metadata": {},
            "outputs": [],
            "source": []
        }
    ],
    "metadata": {
        "kernelspec": {
            "display_name": "myvenv",
            "language": "python",
            "name": "myvenv"
        },
        "language_info": {
            "codemirror_mode": {
                "name": "ipython",
                "version": 3
            },
            "file_extension": ".py",
            "mimetype": "text/x-python",
            "name": "python",
            "nbconvert_exporter": "python",
            "pygments_lexer": "ipython3",
            "version": "3.9.0"
        }
    },
<<<<<<< HEAD
    "nbformat": 4,
    "nbformat_minor": 5
=======
    {
        "data": {
            "text/markdown": [
                "---"
            ],
            "text/plain": [
                "<IPython.core.display.Markdown object>"
            ]
        },
        "metadata": {},
        "output_type": "display_data"
    },
    {
        "data": {
            "text/markdown": [
                "**`Source Node 1/1`**"
            ],
            "text/plain": [
                "<IPython.core.display.Markdown object>"
            ]
        },
        "metadata": {},
        "output_type": "display_data"
    },
    {
        "data": {
            "text/markdown": [
                "**Document ID:** 04e7f18d-f344-4d0f-af27-fd771d26fe52<br>**Similarity:** 0.8085773050574636<br>**Text:** What I Worked On\n",
                "\n",
                "February 2021\n",
                "\n",
                "Before college the two main things I worked on, outside of schoo...<br>"
            ],
            "text/plain": [
                "<IPython.core.display.Markdown object>"
            ]
        },
        "metadata": {},
        "output_type": "display_data"
    },
    {
        "data": {
            "text/plain": [
                "{'04e7f18d-f344-4d0f-af27-fd771d26fe52': None}"
            ]
        },
        "metadata": {},
        "output_type": "display_data"
    }
],
"source": [
    "display_response(response)"
]
},
{
"cell_type": "code",
"execution_count": 19,
"id": "c1c5ab85-25e4-4460-8b6a-3c119d92ba48",
"metadata": {},
"outputs": [
    {
        "name": "stdout",
        "output_type": "stream",
        "text": [
            "INFO:openai:message='Request to OpenAI API' method=post path=https://api.openai.com/v1/engines/text-embedding-ada-002/embeddings\n",
            "message='Request to OpenAI API' method=post path=https://api.openai.com/v1/engines/text-embedding-ada-002/embeddings\n",
            "message='Request to OpenAI API' method=post path=https://api.openai.com/v1/engines/text-embedding-ada-002/embeddings\n",
            "INFO:openai:message='OpenAI API response' path=https://api.openai.com/v1/engines/text-embedding-ada-002/embeddings processing_ms=267 request_id=ffa625bb1dd1385606ff25123fbb6546 response_code=200\n",
            "message='OpenAI API response' path=https://api.openai.com/v1/engines/text-embedding-ada-002/embeddings processing_ms=267 request_id=ffa625bb1dd1385606ff25123fbb6546 response_code=200\n",
            "message='OpenAI API response' path=https://api.openai.com/v1/engines/text-embedding-ada-002/embeddings processing_ms=267 request_id=ffa625bb1dd1385606ff25123fbb6546 response_code=200\n"
        ]
    },
    {
        "name": "stderr",
        "output_type": "stream",
        "text": [
            "Setting `pad_token_id` to `eos_token_id`:0 for open-end generation.\n"
        ]
    },
    {
        "name": "stdout",
        "output_type": "stream",
        "text": [
            "INFO:gpt_index.token_counter.token_counter:> [query] Total LLM token usage: 0 tokens\n",
            "> [query] Total LLM token usage: 0 tokens\n",
            "> [query] Total LLM token usage: 0 tokens\n",
            "INFO:gpt_index.token_counter.token_counter:> [query] Total embedding token usage: 12 tokens\n",
            "> [query] Total embedding token usage: 12 tokens\n",
            "> [query] Total embedding token usage: 12 tokens\n"
        ]
    }
],
"source": [
    "# set Logging to DEBUG for more detailed outputs\n",
    "response = index.query(\"What did the author do during his time at RISD?\")"
]
},
{
"cell_type": "code",
"execution_count": 20,
"id": "6641d3f6-35fd-4d4d-bf4b-c42651e666b4",
"metadata": {
    "tags": []
},
"outputs": [
    {
        "data": {
            "text/markdown": [
                "**`Final Response:`** During his time at RISD, the author did not do anything during his time at RISD. He was a PhD student in computer science and was working on multiple projects, but he did not pursue any other academic or professional pursuits. He was a transfer student at RISD and applied to two art"
            ],
            "text/plain": [
                "<IPython.core.display.Markdown object>"
            ]
        },
        "metadata": {},
        "output_type": "display_data"
    },
    {
        "data": {
            "text/markdown": [
                "---"
            ],
            "text/plain": [
                "<IPython.core.display.Markdown object>"
            ]
        },
        "metadata": {},
        "output_type": "display_data"
    },
    {
        "data": {
            "text/markdown": [
                "**`Source Node 1/1`**"
            ],
            "text/plain": [
                "<IPython.core.display.Markdown object>"
            ]
        },
        "metadata": {},
        "output_type": "display_data"
    },
    {
        "data": {
            "text/markdown": [
                "**Document ID:** 9e77cb6b-9f17-4798-9834-419559ce4596<br>**Similarity:** 0.8456056049089534<br>**Text:** make enough to survive. And as an artist you could be truly independent. You wouldn't have a boss...<br>"
            ],
            "text/plain": [
                "<IPython.core.display.Markdown object>"
            ]
        },
        "metadata": {},
        "output_type": "display_data"
    },
    {
        "data": {
            "text/plain": [
                "{'9e77cb6b-9f17-4798-9834-419559ce4596': None}"
            ]
        },
        "metadata": {},
        "output_type": "display_data"
    }
],
"source": [
    "display_response(response)"
]
},
{
"cell_type": "code",
"execution_count": null,
"id": "f8d94603-8e91-451f-8f60-feb0ea0c8c06",
"metadata": {},
"outputs": [],
"source": []
}
],
"metadata": {
"kernelspec": {
"display_name": "llama_index",
"language": "python",
"name": "llama_index"
},
"language_info": {
"codemirror_mode": {
    "name": "ipython",
    "version": 3
},
"file_extension": ".py",
"mimetype": "text/x-python",
"name": "python",
"nbconvert_exporter": "python",
"pygments_lexer": "ipython3",
"version": "3.10.10"
}
},
"nbformat": 4,
"nbformat_minor": 5
>>>>>>> c2127b6e
}<|MERGE_RESOLUTION|>--- conflicted
+++ resolved
@@ -321,10 +321,6 @@
             "version": "3.9.0"
         }
     },
-<<<<<<< HEAD
-    "nbformat": 4,
-    "nbformat_minor": 5
-=======
     {
         "data": {
             "text/markdown": [
@@ -522,5 +518,4 @@
 },
 "nbformat": 4,
 "nbformat_minor": 5
->>>>>>> c2127b6e
 }
"""Node postprocessor."""

import logging
from typing import Dict, List, Optional, cast

from llama_index.core.bridge.pydantic import (
    Field,
    field_validator,
    SerializeAsAny,
    ConfigDict,
)
from llama_index.core.llms import LLM
from llama_index.core.postprocessor.types import BaseNodePostprocessor
from llama_index.core.prompts.base import PromptTemplate
from llama_index.core.response_synthesizers import (
    ResponseMode,
    get_response_synthesizer,
)
from llama_index.core.schema import NodeRelationship, NodeWithScore, QueryBundle
from llama_index.core.settings import Settings
from llama_index.core.storage.docstore import BaseDocumentStore

logger = logging.getLogger(__name__)


class KeywordNodePostprocessor(BaseNodePostprocessor):
    """Keyword-based Node processor."""

    required_keywords: List[str] = Field(default_factory=list)
    exclude_keywords: List[str] = Field(default_factory=list)
    lang: str = Field(default="en")

    @classmethod
    def class_name(cls) -> str:
        return "KeywordNodePostprocessor"

    def _postprocess_nodes(
        self,
        nodes: List[NodeWithScore],
        query_bundle: Optional[QueryBundle] = None,
    ) -> List[NodeWithScore]:
        """Postprocess nodes."""
        try:
            import spacy
        except ImportError:
            raise ImportError(
                "Spacy is not installed, please install it with `pip install spacy`."
            )
        from spacy.matcher import PhraseMatcher

        nlp = spacy.blank(self.lang)
        required_matcher = PhraseMatcher(nlp.vocab)
        exclude_matcher = PhraseMatcher(nlp.vocab)
        required_matcher.add("RequiredKeywords", list(nlp.pipe(self.required_keywords)))
        exclude_matcher.add("ExcludeKeywords", list(nlp.pipe(self.exclude_keywords)))

        new_nodes = []
        for node_with_score in nodes:
            node = node_with_score.node
            doc = nlp(node.get_content())
            if self.required_keywords and not required_matcher(doc):
                continue
            if self.exclude_keywords and exclude_matcher(doc):
                continue
            new_nodes.append(node_with_score)

        return new_nodes


class SimilarityPostprocessor(BaseNodePostprocessor):
    """Similarity-based Node processor."""

    similarity_cutoff: float = Field(default=None)

    @classmethod
    def class_name(cls) -> str:
        return "SimilarityPostprocessor"

    def _postprocess_nodes(
        self,
        nodes: List[NodeWithScore],
        query_bundle: Optional[QueryBundle] = None,
    ) -> List[NodeWithScore]:
        """Postprocess nodes."""
        sim_cutoff_exists = self.similarity_cutoff is not None

        new_nodes = []
        for node in nodes:
            should_use_node = True
            if sim_cutoff_exists:
                similarity = node.score
                if similarity is None:
                    should_use_node = False
                elif cast(float, similarity) < cast(float, self.similarity_cutoff):
                    should_use_node = False

            if should_use_node:
                new_nodes.append(node)

        return new_nodes


def get_forward_nodes(
    node_with_score: NodeWithScore, num_nodes: int, docstore: BaseDocumentStore
) -> Dict[str, NodeWithScore]:
    """Get forward nodes."""
    node = node_with_score.node
    nodes: Dict[str, NodeWithScore] = {node.node_id: node_with_score}
    cur_count = 0
    # get forward nodes in an iterative manner
    while cur_count < num_nodes:
        if NodeRelationship.NEXT not in node.relationships:
            break

        next_node_info = node.next_node
        if next_node_info is None:
            break

        next_node_id = next_node_info.node_id
        next_node = docstore.get_node(next_node_id)
        nodes[next_node.node_id] = NodeWithScore(node=next_node)
        node = next_node
        cur_count += 1
    return nodes


def get_backward_nodes(
    node_with_score: NodeWithScore, num_nodes: int, docstore: BaseDocumentStore
) -> Dict[str, NodeWithScore]:
    """Get backward nodes."""
    node = node_with_score.node
    # get backward nodes in an iterative manner
    nodes: Dict[str, NodeWithScore] = {node.node_id: node_with_score}
    cur_count = 0
    while cur_count < num_nodes:
        prev_node_info = node.prev_node
        if prev_node_info is None:
            break
        prev_node_id = prev_node_info.node_id
        prev_node = docstore.get_node(prev_node_id)
        if prev_node is None:
            break
        nodes[prev_node.node_id] = NodeWithScore(node=prev_node)
        node = prev_node
        cur_count += 1
    return nodes


class PrevNextNodePostprocessor(BaseNodePostprocessor):
    """Previous/Next Node post-processor.

    Allows users to fetch additional nodes from the document store,
    based on the relationships of the nodes.

    NOTE: this is a beta feature.

    Args:
        docstore (BaseDocumentStore): The document store.
        num_nodes (int): The number of nodes to return (default: 1)
        mode (str): The mode of the post-processor.
            Can be "previous", "next", or "both.

    """

    docstore: BaseDocumentStore
    num_nodes: int = Field(default=1)
    mode: str = Field(default="next")

    @field_validator("mode")
    @classmethod
    def _validate_mode(cls, v: str) -> str:
        """Validate mode."""
        if v not in ["next", "previous", "both"]:
            raise ValueError(f"Invalid mode: {v}")
        return v

    @classmethod
    def class_name(cls) -> str:
        return "PrevNextNodePostprocessor"

    def _postprocess_nodes(
        self,
        nodes: List[NodeWithScore],
        query_bundle: Optional[QueryBundle] = None,
    ) -> List[NodeWithScore]:
        """Postprocess nodes."""
        all_nodes: Dict[str, NodeWithScore] = {}
        for node in nodes:
            all_nodes[node.node.node_id] = node
            if self.mode == "next":
                all_nodes.update(get_forward_nodes(node, self.num_nodes, self.docstore))
            elif self.mode == "previous":
                all_nodes.update(
                    get_backward_nodes(node, self.num_nodes, self.docstore)
                )
            elif self.mode == "both":
                all_nodes.update(get_forward_nodes(node, self.num_nodes, self.docstore))
                all_nodes.update(
                    get_backward_nodes(node, self.num_nodes, self.docstore)
                )
            else:
                raise ValueError(f"Invalid mode: {self.mode}")

        all_nodes_values: List[NodeWithScore] = list(all_nodes.values())
        sorted_nodes: List[NodeWithScore] = []
        for node in all_nodes_values:
            # variable to check if cand node is inserted
            node_inserted = False
            for i, cand in enumerate(sorted_nodes):
                node_id = node.node.node_id
                # prepend to current candidate
                prev_node_info = cand.node.prev_node
                next_node_info = cand.node.next_node
                if prev_node_info is not None and node_id == prev_node_info.node_id:
                    node_inserted = True
                    sorted_nodes.insert(i, node)
                    break
                # append to current candidate
                elif next_node_info is not None and node_id == next_node_info.node_id:
                    node_inserted = True
                    sorted_nodes.insert(i + 1, node)
                    break

            if not node_inserted:
                sorted_nodes.append(node)

        return sorted_nodes


DEFAULT_INFER_PREV_NEXT_TMPL = (
    "The current context information is provided. \n"
    "A question is also provided. \n"
    "You are a retrieval agent deciding whether to search the "
    "document store for additional prior context or future context. \n"
    "Given the context and question, return PREVIOUS or NEXT or NONE. \n"
    "Examples: \n\n"
    "Context: Describes the author's experience at Y Combinator."
    "Question: What did the author do after his time at Y Combinator? \n"
    "Answer: NEXT \n\n"
    "Context: Describes the author's experience at Y Combinator."
    "Question: What did the author do before his time at Y Combinator? \n"
    "Answer: PREVIOUS \n\n"
    "Context: Describe the author's experience at Y Combinator."
    "Question: What did the author do at Y Combinator? \n"
    "Answer: NONE \n\n"
    "Context: {context_str}\n"
    "Question: {query_str}\n"
    "Answer: "
)


DEFAULT_REFINE_INFER_PREV_NEXT_TMPL = (
    "The current context information is provided. \n"
    "A question is also provided. \n"
    "An existing answer is also provided.\n"
    "You are a retrieval agent deciding whether to search the "
    "document store for additional prior context or future context. \n"
    "Given the context, question, and previous answer, "
    "return PREVIOUS or NEXT or NONE.\n"
    "Examples: \n\n"
    "Context: {context_msg}\n"
    "Question: {query_str}\n"
    "Existing Answer: {existing_answer}\n"
    "Answer: "
)


class AutoPrevNextNodePostprocessor(BaseNodePostprocessor):
    """Previous/Next Node post-processor.

    Allows users to fetch additional nodes from the document store,
    based on the prev/next relationships of the nodes.

    NOTE: difference with PrevNextPostprocessor is that
    this infers forward/backwards direction.

    NOTE: this is a beta feature.

    Args:
        docstore (BaseDocumentStore): The document store.
        num_nodes (int): The number of nodes to return (default: 1)
        infer_prev_next_tmpl (str): The template to use for inference.
            Required fields are {context_str} and {query_str}.

    """

    model_config = ConfigDict(arbitrary_types_allowed=True)
    docstore: BaseDocumentStore
<<<<<<< HEAD
    service_context: Optional[ServiceContext] = None
    llm: Optional[SerializeAsAny[LLM]] = None
=======
    llm: Optional[LLM] = None
>>>>>>> 3867dd4f
    num_nodes: int = Field(default=1)
    infer_prev_next_tmpl: str = Field(default=DEFAULT_INFER_PREV_NEXT_TMPL)
    refine_prev_next_tmpl: str = Field(default=DEFAULT_REFINE_INFER_PREV_NEXT_TMPL)
    verbose: bool = Field(default=False)
    response_mode: ResponseMode = Field(default=ResponseMode.COMPACT)

    @classmethod
    def class_name(cls) -> str:
        return "AutoPrevNextNodePostprocessor"

    def _parse_prediction(self, raw_pred: str) -> str:
        """Parse prediction."""
        pred = raw_pred.strip().lower()
        if "previous" in pred:
            return "previous"
        elif "next" in pred:
            return "next"
        elif "none" in pred:
            return "none"
        raise ValueError(f"Invalid prediction: {raw_pred}")

    def _postprocess_nodes(
        self,
        nodes: List[NodeWithScore],
        query_bundle: Optional[QueryBundle] = None,
    ) -> List[NodeWithScore]:
        """Postprocess nodes."""
        llm = self.llm or Settings.llm

        if query_bundle is None:
            raise ValueError("Missing query bundle.")

        infer_prev_next_prompt = PromptTemplate(
            self.infer_prev_next_tmpl,
        )
        refine_infer_prev_next_prompt = PromptTemplate(self.refine_prev_next_tmpl)

        all_nodes: Dict[str, NodeWithScore] = {}
        for node in nodes:
            all_nodes[node.node.node_id] = node
            # use response builder instead of llm directly
            # to be more robust to handling long context
            response_builder = get_response_synthesizer(
                llm=llm,
                text_qa_template=infer_prev_next_prompt,
                refine_template=refine_infer_prev_next_prompt,
                response_mode=self.response_mode,
            )
            raw_pred = response_builder.get_response(
                text_chunks=[node.node.get_content()],
                query_str=query_bundle.query_str,
            )
            raw_pred = cast(str, raw_pred)
            mode = self._parse_prediction(raw_pred)

            logger.debug(f"> Postprocessor Predicted mode: {mode}")
            if self.verbose:
                print(f"> Postprocessor Predicted mode: {mode}")

            if mode == "next":
                all_nodes.update(get_forward_nodes(node, self.num_nodes, self.docstore))
            elif mode == "previous":
                all_nodes.update(
                    get_backward_nodes(node, self.num_nodes, self.docstore)
                )
            elif mode == "none":
                pass
            else:
                raise ValueError(f"Invalid mode: {mode}")

        sorted_nodes = sorted(all_nodes.values(), key=lambda x: x.node.node_id)
        return list(sorted_nodes)


class LongContextReorder(BaseNodePostprocessor):
    """
    Models struggle to access significant details found
    in the center of extended contexts. A study
    (https://arxiv.org/abs/2307.03172) observed that the best
    performance typically arises when crucial data is positioned
    at the start or conclusion of the input context. Additionally,
    as the input context lengthens, performance drops notably, even
    in models designed for long contexts.".
    """

    @classmethod
    def class_name(cls) -> str:
        return "LongContextReorder"

    def _postprocess_nodes(
        self,
        nodes: List[NodeWithScore],
        query_bundle: Optional[QueryBundle] = None,
    ) -> List[NodeWithScore]:
        """Postprocess nodes."""
        reordered_nodes: List[NodeWithScore] = []
        ordered_nodes: List[NodeWithScore] = sorted(
            nodes, key=lambda x: x.score if x.score is not None else 0
        )
        for i, node in enumerate(ordered_nodes):
            if i % 2 == 0:
                reordered_nodes.insert(0, node)
            else:
                reordered_nodes.append(node)
        return reordered_nodes<|MERGE_RESOLUTION|>--- conflicted
+++ resolved
@@ -286,12 +286,7 @@
 
     model_config = ConfigDict(arbitrary_types_allowed=True)
     docstore: BaseDocumentStore
-<<<<<<< HEAD
-    service_context: Optional[ServiceContext] = None
     llm: Optional[SerializeAsAny[LLM]] = None
-=======
-    llm: Optional[LLM] = None
->>>>>>> 3867dd4f
     num_nodes: int = Field(default=1)
     infer_prev_next_tmpl: str = Field(default=DEFAULT_INFER_PREV_NEXT_TMPL)
     refine_prev_next_tmpl: str = Field(default=DEFAULT_REFINE_INFER_PREV_NEXT_TMPL)

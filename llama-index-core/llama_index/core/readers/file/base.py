"""Simple reader that reads files of different formats from a directory."""

from abc import ABC, abstractmethod
import os
import logging
import mimetypes
import multiprocessing
import warnings
from datetime import datetime
from functools import reduce
import asyncio
from itertools import repeat
from pathlib import Path, PurePosixPath
import fsspec
from fsspec.implementations.local import LocalFileSystem
from typing import Any, Callable, Dict, Generator, List, Optional, Type

from llama_index.core.readers.base import BaseReader, BaseResourcesReader
from llama_index.core.async_utils import run_jobs, get_asyncio_module
from llama_index.core.schema import Document
from tqdm import tqdm


<<<<<<< HEAD
class BaseFilesystemReader(BaseReader, ABC):
    @abstractmethod
    def list_files(self, **kwargs) -> List[Path]:
        """List files in the given filesystem."""

    async def alist_files(self, **kwargs) -> List[Path]:
        """List files in the given filesystem asynchronously."""
        return self.list_files(**kwargs)

    @abstractmethod
    def get_file_info(self, input_file: Path, **kwargs) -> Dict:
        """Get FS-specific file info that uniquely identifies the file. This call shouldn't imply reading the file."""

    async def aget_file_info(self, input_file: Path, **kwargs) -> Dict:
        """Get file info that uniquely identifies the file asynchronously. This call shouldn't imply reading the file."""
        return self.get_file_info(input_file, **kwargs)

    @abstractmethod
    def read_file(self, input_file: Path, **kwargs) -> List[Document]:
        """Read file from filesystem and return documents."""

    def aread_file(self, input_file: Path, **kwargs) -> List[Document]:
        """Read file from filesystem and return documents asynchronously."""
        return self.read_file(input_file, **kwargs)
=======
class BaseFilesystemReader(BaseResourcesReader, ABC):
    @abstractmethod
    def read_file_content(self, input_file: Path, **kwargs) -> bytes:
        """
        Read the content of a file.

        Args:
            input_file (Path): Path to the file.

        Returns:
            bytes: File content.
        """

    def aread_file_content(self, input_file: Path, **kwargs) -> bytes:
        """
        Read the content of a file asynchronously.

        Args:
            input_file (Path): Path to the file.

        Returns:
            bytes: File content.
        """
        return self.read_file_content(input_file, **kwargs)
>>>>>>> ef4bf713


def _try_loading_included_file_formats() -> Dict[str, Type[BaseReader]]:
    try:
        from llama_index.readers.file import (
            DocxReader,
            EpubReader,
            HWPReader,
            ImageReader,
            IPYNBReader,
            MarkdownReader,
            MboxReader,
            PandasCSVReader,
            PDFReader,
            PptxReader,
            VideoAudioReader,
        )  # pants: no-infer-dep
    except ImportError:
        raise ImportError("`llama-index-readers-file` package not found")

    default_file_reader_cls: Dict[str, Type[BaseReader]] = {
        ".hwp": HWPReader,
        ".pdf": PDFReader,
        ".docx": DocxReader,
        ".pptx": PptxReader,
        ".ppt": PptxReader,
        ".pptm": PptxReader,
        ".jpg": ImageReader,
        ".png": ImageReader,
        ".jpeg": ImageReader,
        ".mp3": VideoAudioReader,
        ".mp4": VideoAudioReader,
        ".csv": PandasCSVReader,
        ".epub": EpubReader,
        ".md": MarkdownReader,
        ".mbox": MboxReader,
        ".ipynb": IPYNBReader,
    }
    return default_file_reader_cls


def _format_file_timestamp(
    timestamp: float, include_time: bool = False
) -> Optional[str]:
    """
    Format file timestamp to a %Y-%m-%d string.

    Args:
        timestamp (float): timestamp in float
        include_time (bool): whether to include time in the formatted string

    Returns:
        str: formatted timestamp
    """
    try:
        if include_time:
            return datetime.utcfromtimestamp(timestamp).strftime("%Y-%m-%dT%H:%M:%SZ")
        return datetime.fromtimestamp(timestamp).strftime("%Y-%m-%d")
    except Exception:
        return None


def default_file_metadata_func(
    file_path: str, fs: Optional[fsspec.AbstractFileSystem] = None
) -> Dict:
    """
    Get some handy metadata from filesystem.

    Args:
        file_path: str: file path in str
    """
    fs = fs or get_default_fs()
    stat_result = fs.stat(file_path)

    try:
        file_name = os.path.basename(str(stat_result["name"]))
    except Exception as e:
        file_name = os.path.basename(file_path)

    creation_date = _format_file_timestamp(stat_result.get("created"))
    last_modified_date = _format_file_timestamp(stat_result.get("mtime"))
    last_accessed_date = _format_file_timestamp(stat_result.get("atime"))
    default_meta = {
        "file_path": file_path,
        "file_name": file_name,
        "file_type": mimetypes.guess_type(file_path)[0],
        "file_size": stat_result.get("size"),
        "creation_date": creation_date,
        "last_modified_date": last_modified_date,
        "last_accessed_date": last_accessed_date,
    }

    # Return not null value
    return {
        meta_key: meta_value
        for meta_key, meta_value in default_meta.items()
        if meta_value is not None
    }


class _DefaultFileMetadataFunc:
    """
    Default file metadata function wrapper which stores the fs.
    Allows for pickling of the function.
    """

    def __init__(self, fs: Optional[fsspec.AbstractFileSystem] = None):
        self.fs = fs or get_default_fs()

    def __call__(self, file_path: str) -> Dict:
        return default_file_metadata_func(file_path, self.fs)


def get_default_fs() -> fsspec.AbstractFileSystem:
    return LocalFileSystem()


def is_default_fs(fs: fsspec.AbstractFileSystem) -> bool:
    return isinstance(fs, LocalFileSystem) and not fs.auto_mkdir


logger = logging.getLogger(__name__)


class SimpleDirectoryReader(BaseFilesystemReader):
    """
    Simple directory reader.

    Load files from file directory.
    Automatically select the best file reader given file extensions.

    Args:
        input_dir (str): Path to the directory.
        input_files (List): List of file paths to read
            (Optional; overrides input_dir, exclude)
        exclude (List): glob of python file paths to exclude (Optional)
        exclude_hidden (bool): Whether to exclude hidden files (dotfiles).
        encoding (str): Encoding of the files.
            Default is utf-8.
        errors (str): how encoding and decoding errors are to be handled,
              see https://docs.python.org/3/library/functions.html#open
        recursive (bool): Whether to recursively search in subdirectories.
            False by default.
        filename_as_id (bool): Whether to use the filename as the document id.
            False by default.
        required_exts (Optional[List[str]]): List of required extensions.
            Default is None.
        file_extractor (Optional[Dict[str, BaseReader]]): A mapping of file
            extension to a BaseReader class that specifies how to convert that file
            to text. If not specified, use default from DEFAULT_FILE_READER_CLS.
        num_files_limit (Optional[int]): Maximum number of files to read.
            Default is None.
        file_metadata (Optional[Callable[str, Dict]]): A function that takes
            in a filename and returns a Dict of metadata for the Document.
            Default is None.
        raise_on_error (bool): Whether to raise an error if a file cannot be read.
        fs (Optional[fsspec.AbstractFileSystem]): File system to use. Defaults
        to using the local file system. Can be changed to use any remote file system
        exposed via the fsspec interface.
    """

    supported_suffix_fn: Callable = _try_loading_included_file_formats

    def __init__(
        self,
        input_dir: Optional[str] = None,
        input_files: Optional[List] = None,
        exclude: Optional[List] = None,
        exclude_hidden: bool = True,
        errors: str = "ignore",
        recursive: bool = False,
        encoding: str = "utf-8",
        filename_as_id: bool = False,
        required_exts: Optional[List[str]] = None,
        file_extractor: Optional[Dict[str, BaseReader]] = None,
        num_files_limit: Optional[int] = None,
        file_metadata: Optional[Callable[[str], Dict]] = None,
        raise_on_error: bool = False,
        fs: Optional[fsspec.AbstractFileSystem] = None,
    ) -> None:
        """Initialize with parameters."""
        super().__init__()

        if not input_dir and not input_files:
            raise ValueError("Must provide either `input_dir` or `input_files`.")

        self.fs = fs or get_default_fs()
        self.errors = errors
        self.encoding = encoding

        self.exclude = exclude
        self.recursive = recursive
        self.exclude_hidden = exclude_hidden
        self.required_exts = required_exts
        self.num_files_limit = num_files_limit
        self.raise_on_error = raise_on_error
        _Path = Path if is_default_fs(self.fs) else PurePosixPath

        if input_files:
            self.input_files = []
            for path in input_files:
                if not self.fs.isfile(path):
                    raise ValueError(f"File {path} does not exist.")
                input_file = _Path(path)
                self.input_files.append(input_file)
        elif input_dir:
            if not self.fs.isdir(input_dir):
                raise ValueError(f"Directory {input_dir} does not exist.")
            self.input_dir = _Path(input_dir)
            self.exclude = exclude
            self.input_files = self._add_files(self.input_dir)

        if file_extractor is not None:
            self.file_extractor = file_extractor
        else:
            self.file_extractor = {}

        self.file_metadata = file_metadata or _DefaultFileMetadataFunc(self.fs)
        self.filename_as_id = filename_as_id

    def is_hidden(self, path: Path) -> bool:
        return any(
            part.startswith(".") and part not in [".", ".."] for part in path.parts
        )

    def _add_files(self, input_dir: Path) -> List[Path]:
        """Add files."""
        all_files = set()
        rejected_files = set()
        rejected_dirs = set()
        # Default to POSIX paths for non-default file systems (e.g. S3)
        _Path = Path if is_default_fs(self.fs) else PurePosixPath

        if self.exclude is not None:
            for excluded_pattern in self.exclude:
                if self.recursive:
                    # Recursive glob
                    excluded_glob = _Path(input_dir) / _Path("**") / excluded_pattern
                else:
                    # Non-recursive glob
                    excluded_glob = _Path(input_dir) / excluded_pattern
                for file in self.fs.glob(str(excluded_glob)):
                    if self.fs.isdir(file):
                        rejected_dirs.add(_Path(file))
                    else:
                        rejected_files.add(_Path(file))

        file_refs: List[str] = []
        if self.recursive:
            file_refs = self.fs.glob(str(input_dir) + "/**/*")
        else:
            file_refs = self.fs.glob(str(input_dir) + "/*")

        for ref in file_refs:
            # Manually check if file is hidden or directory instead of
            # in glob for backwards compatibility.
            ref = _Path(ref)
            is_dir = self.fs.isdir(ref)
            skip_because_hidden = self.exclude_hidden and self.is_hidden(ref)
            skip_because_bad_ext = (
                self.required_exts is not None and ref.suffix not in self.required_exts
            )
            skip_because_excluded = ref in rejected_files
            if not skip_because_excluded:
                if is_dir:
                    ref_parent_dir = ref
                else:
                    ref_parent_dir = self.fs._parent(ref)
                for rejected_dir in rejected_dirs:
                    if str(ref_parent_dir).startswith(str(rejected_dir)):
                        skip_because_excluded = True
                        logger.debug(
                            "Skipping %s because it in parent dir %s which is in %s",
                            ref,
                            ref_parent_dir,
                            rejected_dir,
                        )
                        break

            if (
                is_dir
                or skip_because_hidden
                or skip_because_bad_ext
                or skip_because_excluded
            ):
                continue
            else:
                all_files.add(ref)

        new_input_files = sorted(all_files)

        if len(new_input_files) == 0:
            raise ValueError(f"No files found in {input_dir}.")

        if self.num_files_limit is not None and self.num_files_limit > 0:
            new_input_files = new_input_files[0 : self.num_files_limit]

        # print total number of files added
        logger.debug(
            f"> [SimpleDirectoryReader] Total files added: {len(new_input_files)}"
        )

        return new_input_files

    def _exclude_metadata(self, documents: List[Document]) -> List[Document]:
        """
        Exclude metadata from documents.

        Args:
            documents (List[Document]): List of documents.
        """
        for doc in documents:
            # Keep only metadata['file_path'] in both embedding and llm content
            # str, which contain extreme important context that about the chunks.
            # Dates is provided for convenience of postprocessor such as
            # TimeWeightedPostprocessor, but excluded for embedding and LLMprompts
            doc.excluded_embed_metadata_keys.extend(
                [
                    "file_name",
                    "file_type",
                    "file_size",
                    "creation_date",
                    "last_modified_date",
                    "last_accessed_date",
                ]
            )
            doc.excluded_llm_metadata_keys.extend(
                [
                    "file_name",
                    "file_type",
                    "file_size",
                    "creation_date",
                    "last_modified_date",
                    "last_accessed_date",
                ]
            )

        return documents

<<<<<<< HEAD
    def list_files(self, **kwargs) -> List[Path]:
        """List files in the given filesystem."""
        return self.input_files

    def get_file_info(self, input_file: Path, **kwargs) -> Dict:
        info_result = self.fs.info(input_file)
=======
    def list_resources(self, *args: Any, **kwargs: Any) -> List[Path]:
        """List files in the given filesystem."""
        return self.input_files

    def get_resource_info(self, resource_id: str, *args: Any, **kwargs: Any) -> Dict:
        info_result = self.fs.info(resource_id)
>>>>>>> ef4bf713

        creation_date = _format_file_timestamp(
            info_result.get("created"), include_time=True
        )
        last_modified_date = _format_file_timestamp(
            info_result.get("mtime"), include_time=True
        )

        info_dict = {
<<<<<<< HEAD
            "file_path": input_file,
=======
            "file_path": resource_id,
>>>>>>> ef4bf713
            "file_size": info_result.get("size"),
            "creation_date": creation_date,
            "last_modified_date": last_modified_date,
        }

        # Ignore None values
        return {
            meta_key: meta_value
            for meta_key, meta_value in info_dict.items()
            if meta_value is not None
        }

<<<<<<< HEAD
    def read_file(self, input_file: Path, **kwargs) -> List[Document]:
=======
    def load_resource(
        self, resource_id: str, *args: Any, **kwargs: Any
    ) -> List[Document]:
>>>>>>> ef4bf713
        file_metadata = kwargs.get("file_metadata", self.file_metadata)
        file_extractor = kwargs.get("file_extractor", self.file_extractor)
        filename_as_id = kwargs.get("filename_as_id", self.filename_as_id)
        encoding = kwargs.get("encoding", self.encoding)
        errors = kwargs.get("errors", self.errors)
        raise_on_error = kwargs.get("raise_on_error", self.raise_on_error)
        fs = kwargs.get("fs", self.fs)

        return SimpleDirectoryReader.load_file(
<<<<<<< HEAD
            input_file=input_file,
=======
            input_file=Path(resource_id),
>>>>>>> ef4bf713
            file_metadata=file_metadata,
            file_extractor=file_extractor,
            filename_as_id=filename_as_id,
            encoding=encoding,
            errors=errors,
            raise_on_error=raise_on_error,
            fs=fs,
            **kwargs,
        )

<<<<<<< HEAD
    async def aread_file(self, input_file: Path, **kwargs) -> List[Document]:
=======
    async def aload_resource(
        self, resource_id: str, *args: Any, **kwargs: Any
    ) -> List[Document]:
>>>>>>> ef4bf713
        file_metadata = kwargs.get("file_metadata", self.file_metadata)
        file_extractor = kwargs.get("file_extractor", self.file_extractor)
        filename_as_id = kwargs.get("filename_as_id", self.filename_as_id)
        encoding = kwargs.get("encoding", self.encoding)
        errors = kwargs.get("errors", self.errors)
        raise_on_error = kwargs.get("raise_on_error", self.raise_on_error)
        fs = kwargs.get("fs", self.fs)

        return await SimpleDirectoryReader.aload_file(
<<<<<<< HEAD
            input_file=input_file,
=======
            input_file=Path(resource_id),
>>>>>>> ef4bf713
            file_metadata=file_metadata,
            file_extractor=file_extractor,
            filename_as_id=filename_as_id,
            encoding=encoding,
            errors=errors,
            raise_on_error=raise_on_error,
            fs=fs,
            **kwargs,
        )

<<<<<<< HEAD
=======
    def read_file_content(self, input_file: Path, **kwargs) -> bytes:
        """Read file content."""
        fs: fsspec.AbstractFileSystem = kwargs.get("fs", self.fs)
        with fs.open(input_file, errors=self.errors, encoding=self.encoding) as f:
            return f.read()

>>>>>>> ef4bf713
    @staticmethod
    def load_file(
        input_file: Path,
        file_metadata: Callable[[str], Dict],
        file_extractor: Dict[str, BaseReader],
        filename_as_id: bool = False,
        encoding: str = "utf-8",
        errors: str = "ignore",
        raise_on_error: bool = False,
        fs: Optional[fsspec.AbstractFileSystem] = None,
    ) -> List[Document]:
        """
        Static method for loading file.

        NOTE: necessarily as a static method for parallel processing.

        Args:
            input_file (Path): _description_
            file_metadata (Callable[[str], Dict]): _description_
            file_extractor (Dict[str, BaseReader]): _description_
            filename_as_id (bool, optional): _description_. Defaults to False.
            encoding (str, optional): _description_. Defaults to "utf-8".
            errors (str, optional): _description_. Defaults to "ignore".
            fs (Optional[fsspec.AbstractFileSystem], optional): _description_. Defaults to None.

        input_file (Path): File path to read
        file_metadata ([Callable[str, Dict]]): A function that takes
            in a filename and returns a Dict of metadata for the Document.
        file_extractor (Dict[str, BaseReader]): A mapping of file
            extension to a BaseReader class that specifies how to convert that file
            to text.
        filename_as_id (bool): Whether to use the filename as the document id.
        encoding (str): Encoding of the files.
            Default is utf-8.
        errors (str): how encoding and decoding errors are to be handled,
              see https://docs.python.org/3/library/functions.html#open
        raise_on_error (bool): Whether to raise an error if a file cannot be read.
        fs (Optional[fsspec.AbstractFileSystem]): File system to use. Defaults
            to using the local file system. Can be changed to use any remote file system

        Returns:
            List[Document]: loaded documents
        """
        # TODO: make this less redundant
        default_file_reader_cls = SimpleDirectoryReader.supported_suffix_fn()
        default_file_reader_suffix = list(default_file_reader_cls.keys())
        metadata: Optional[dict] = None
        documents: List[Document] = []

        if file_metadata is not None:
            metadata = file_metadata(str(input_file))

        file_suffix = input_file.suffix.lower()
        if file_suffix in default_file_reader_suffix or file_suffix in file_extractor:
            # use file readers
            if file_suffix not in file_extractor:
                # instantiate file reader if not already
                reader_cls = default_file_reader_cls[file_suffix]
                file_extractor[file_suffix] = reader_cls()
            reader = file_extractor[file_suffix]

            # load data -- catch all errors except for ImportError
            try:
                kwargs = {"extra_info": metadata}
                if fs and not is_default_fs(fs):
                    kwargs["fs"] = fs
                docs = reader.load_data(input_file, **kwargs)
            except ImportError as e:
                # ensure that ImportError is raised so user knows
                # about missing dependencies
                raise ImportError(str(e))
            except Exception as e:
                if raise_on_error:
                    raise Exception("Error loading file") from e
                # otherwise, just skip the file and report the error
                print(
                    f"Failed to load file {input_file} with error: {e}. Skipping...",
                    flush=True,
                )
                return []

            # iterate over docs if needed
            if filename_as_id:
                for i, doc in enumerate(docs):
                    doc.id_ = f"{input_file!s}_part_{i}"

            documents.extend(docs)
        else:
            # do standard read
            fs = fs or get_default_fs()
            with fs.open(input_file, errors=errors, encoding=encoding) as f:
                data = f.read().decode(encoding, errors=errors)

            doc = Document(text=data, metadata=metadata or {})
            if filename_as_id:
                doc.id_ = str(input_file)

            documents.append(doc)

        return documents

    async def aload_file(self, input_file: Path) -> List[Document]:
        """Load file asynchronously."""
        # TODO: make this less redundant
        default_file_reader_cls = SimpleDirectoryReader.supported_suffix_fn()
        default_file_reader_suffix = list(default_file_reader_cls.keys())
        metadata: Optional[dict] = None
        documents: List[Document] = []

        if self.file_metadata is not None:
            metadata = self.file_metadata(str(input_file))

        file_suffix = input_file.suffix.lower()
        if (
            file_suffix in default_file_reader_suffix
            or file_suffix in self.file_extractor
        ):
            # use file readers
            if file_suffix not in self.file_extractor:
                # instantiate file reader if not already
                reader_cls = default_file_reader_cls[file_suffix]
                self.file_extractor[file_suffix] = reader_cls()
            reader = self.file_extractor[file_suffix]

            # load data -- catch all errors except for ImportError
            try:
                kwargs = {"extra_info": metadata}
                if self.fs and not is_default_fs(self.fs):
                    kwargs["fs"] = self.fs
                docs = await reader.aload_data(input_file, **kwargs)
            except ImportError as e:
                # ensure that ImportError is raised so user knows
                # about missing dependencies
                raise ImportError(str(e))
            except Exception as e:
                if self.raise_on_error:
                    raise
                # otherwise, just skip the file and report the error
                print(
                    f"Failed to load file {input_file} with error: {e}. Skipping...",
                    flush=True,
                )
                return []

            # iterate over docs if needed
            if self.filename_as_id:
                for i, doc in enumerate(docs):
                    doc.id_ = f"{input_file!s}_part_{i}"

            documents.extend(docs)
        else:
            # do standard read
            fs = self.fs or get_default_fs()
            with fs.open(input_file, errors=self.errors, encoding=self.encoding) as f:
                data = f.read().decode(self.encoding, errors=self.errors)

            doc = Document(text=data, metadata=metadata or {})
            if self.filename_as_id:
                doc.id_ = str(input_file)

            documents.append(doc)

        return documents

    def load_data(
        self,
        show_progress: bool = False,
        num_workers: Optional[int] = None,
        fs: Optional[fsspec.AbstractFileSystem] = None,
    ) -> List[Document]:
        """
        Load data from the input directory.

        Args:
            show_progress (bool): Whether to show tqdm progress bars. Defaults to False.
            num_workers  (Optional[int]): Number of workers to parallelize data-loading over.
            fs (Optional[fsspec.AbstractFileSystem]): File system to use. If fs was specified
                in the constructor, it will override the fs parameter here.

        Returns:
            List[Document]: A list of documents.
        """
        documents = []

        files_to_process = self.input_files
        fs = fs or self.fs

        if num_workers and num_workers > 1:
            if num_workers > multiprocessing.cpu_count():
                warnings.warn(
                    "Specified num_workers exceed number of CPUs in the system. "
                    "Setting `num_workers` down to the maximum CPU count."
                )
            with multiprocessing.get_context("spawn").Pool(num_workers) as p:
                results = p.starmap(
                    SimpleDirectoryReader.load_file,
                    zip(
                        files_to_process,
                        repeat(self.file_metadata),
                        repeat(self.file_extractor),
                        repeat(self.filename_as_id),
                        repeat(self.encoding),
                        repeat(self.errors),
                        repeat(self.raise_on_error),
                        repeat(fs),
                    ),
                )
                documents = reduce(lambda x, y: x + y, results)

        else:
            if show_progress:
                files_to_process = tqdm(
                    self.input_files, desc="Loading files", unit="file"
                )
            for input_file in files_to_process:
                documents.extend(
                    SimpleDirectoryReader.load_file(
                        input_file=input_file,
                        file_metadata=self.file_metadata,
                        file_extractor=self.file_extractor,
                        filename_as_id=self.filename_as_id,
                        encoding=self.encoding,
                        errors=self.errors,
                        raise_on_error=self.raise_on_error,
                        fs=fs,
                    )
                )

        return self._exclude_metadata(documents)

    async def aload_data(
        self,
        show_progress: bool = False,
        num_workers: Optional[int] = None,
        fs: Optional[fsspec.AbstractFileSystem] = None,
    ) -> List[Document]:
        """
        Load data from the input directory.

        Args:
            show_progress (bool): Whether to show tqdm progress bars. Defaults to False.
            num_workers  (Optional[int]): Number of workers to parallelize data-loading over.
            fs (Optional[fsspec.AbstractFileSystem]): File system to use. If fs was specified
                in the constructor, it will override the fs parameter here.

        Returns:
            List[Document]: A list of documents.
        """
        files_to_process = self.input_files
        fs = fs or self.fs

        coroutines = [self.aload_file(input_file) for input_file in files_to_process]
        if num_workers:
            document_lists = await run_jobs(
                coroutines, show_progress=show_progress, workers=num_workers
            )
        elif show_progress:
            _asyncio = get_asyncio_module(show_progress=show_progress)
            document_lists = await _asyncio.gather(*coroutines)
        else:
            document_lists = await asyncio.gather(*coroutines)
        documents = [doc for doc_list in document_lists for doc in doc_list]

        return self._exclude_metadata(documents)

    def iter_data(
        self, show_progress: bool = False
    ) -> Generator[List[Document], Any, Any]:
        """
        Load data iteratively from the input directory.

        Args:
            show_progress (bool): Whether to show tqdm progress bars. Defaults to False.

        Returns:
            Generator[List[Document]]: A list of documents.
        """
        files_to_process = self.input_files

        if show_progress:
            files_to_process = tqdm(self.input_files, desc="Loading files", unit="file")

        for input_file in files_to_process:
            documents = SimpleDirectoryReader.load_file(
                input_file=input_file,
                file_metadata=self.file_metadata,
                file_extractor=self.file_extractor,
                filename_as_id=self.filename_as_id,
                encoding=self.encoding,
                errors=self.errors,
                raise_on_error=self.raise_on_error,
                fs=self.fs,
            )

            documents = self._exclude_metadata(documents)

            if len(documents) > 0:
                yield documents<|MERGE_RESOLUTION|>--- conflicted
+++ resolved
@@ -21,32 +21,6 @@
 from tqdm import tqdm
 
 
-<<<<<<< HEAD
-class BaseFilesystemReader(BaseReader, ABC):
-    @abstractmethod
-    def list_files(self, **kwargs) -> List[Path]:
-        """List files in the given filesystem."""
-
-    async def alist_files(self, **kwargs) -> List[Path]:
-        """List files in the given filesystem asynchronously."""
-        return self.list_files(**kwargs)
-
-    @abstractmethod
-    def get_file_info(self, input_file: Path, **kwargs) -> Dict:
-        """Get FS-specific file info that uniquely identifies the file. This call shouldn't imply reading the file."""
-
-    async def aget_file_info(self, input_file: Path, **kwargs) -> Dict:
-        """Get file info that uniquely identifies the file asynchronously. This call shouldn't imply reading the file."""
-        return self.get_file_info(input_file, **kwargs)
-
-    @abstractmethod
-    def read_file(self, input_file: Path, **kwargs) -> List[Document]:
-        """Read file from filesystem and return documents."""
-
-    def aread_file(self, input_file: Path, **kwargs) -> List[Document]:
-        """Read file from filesystem and return documents asynchronously."""
-        return self.read_file(input_file, **kwargs)
-=======
 class BaseFilesystemReader(BaseResourcesReader, ABC):
     @abstractmethod
     def read_file_content(self, input_file: Path, **kwargs) -> bytes:
@@ -71,7 +45,6 @@
             bytes: File content.
         """
         return self.read_file_content(input_file, **kwargs)
->>>>>>> ef4bf713
 
 
 def _try_loading_included_file_formats() -> Dict[str, Type[BaseReader]]:
@@ -411,21 +384,12 @@
 
         return documents
 
-<<<<<<< HEAD
-    def list_files(self, **kwargs) -> List[Path]:
-        """List files in the given filesystem."""
-        return self.input_files
-
-    def get_file_info(self, input_file: Path, **kwargs) -> Dict:
-        info_result = self.fs.info(input_file)
-=======
     def list_resources(self, *args: Any, **kwargs: Any) -> List[Path]:
         """List files in the given filesystem."""
         return self.input_files
 
     def get_resource_info(self, resource_id: str, *args: Any, **kwargs: Any) -> Dict:
         info_result = self.fs.info(resource_id)
->>>>>>> ef4bf713
 
         creation_date = _format_file_timestamp(
             info_result.get("created"), include_time=True
@@ -435,11 +399,7 @@
         )
 
         info_dict = {
-<<<<<<< HEAD
-            "file_path": input_file,
-=======
             "file_path": resource_id,
->>>>>>> ef4bf713
             "file_size": info_result.get("size"),
             "creation_date": creation_date,
             "last_modified_date": last_modified_date,
@@ -452,13 +412,9 @@
             if meta_value is not None
         }
 
-<<<<<<< HEAD
-    def read_file(self, input_file: Path, **kwargs) -> List[Document]:
-=======
     def load_resource(
         self, resource_id: str, *args: Any, **kwargs: Any
     ) -> List[Document]:
->>>>>>> ef4bf713
         file_metadata = kwargs.get("file_metadata", self.file_metadata)
         file_extractor = kwargs.get("file_extractor", self.file_extractor)
         filename_as_id = kwargs.get("filename_as_id", self.filename_as_id)
@@ -468,11 +424,7 @@
         fs = kwargs.get("fs", self.fs)
 
         return SimpleDirectoryReader.load_file(
-<<<<<<< HEAD
-            input_file=input_file,
-=======
             input_file=Path(resource_id),
->>>>>>> ef4bf713
             file_metadata=file_metadata,
             file_extractor=file_extractor,
             filename_as_id=filename_as_id,
@@ -483,13 +435,9 @@
             **kwargs,
         )
 
-<<<<<<< HEAD
-    async def aread_file(self, input_file: Path, **kwargs) -> List[Document]:
-=======
     async def aload_resource(
         self, resource_id: str, *args: Any, **kwargs: Any
     ) -> List[Document]:
->>>>>>> ef4bf713
         file_metadata = kwargs.get("file_metadata", self.file_metadata)
         file_extractor = kwargs.get("file_extractor", self.file_extractor)
         filename_as_id = kwargs.get("filename_as_id", self.filename_as_id)
@@ -499,11 +447,7 @@
         fs = kwargs.get("fs", self.fs)
 
         return await SimpleDirectoryReader.aload_file(
-<<<<<<< HEAD
-            input_file=input_file,
-=======
             input_file=Path(resource_id),
->>>>>>> ef4bf713
             file_metadata=file_metadata,
             file_extractor=file_extractor,
             filename_as_id=filename_as_id,
@@ -514,15 +458,12 @@
             **kwargs,
         )
 
-<<<<<<< HEAD
-=======
     def read_file_content(self, input_file: Path, **kwargs) -> bytes:
         """Read file content."""
         fs: fsspec.AbstractFileSystem = kwargs.get("fs", self.fs)
         with fs.open(input_file, errors=self.errors, encoding=self.encoding) as f:
             return f.read()
 
->>>>>>> ef4bf713
     @staticmethod
     def load_file(
         input_file: Path,

"""Wrapper functions around an LLM chain."""

import logging
from abc import ABC, abstractmethod
from typing import Any, Dict

from llama_index.core.base.llms.types import LLMMetadata
from llama_index.core.callbacks.base import CallbackManager
from llama_index.core.instrumentation import DispatcherSpanMixin
<<<<<<< HEAD
from llama_index.core.llms.llm import (
    LLM,
    astream_chat_response_to_tokens,
    astream_completion_response_to_tokens,
    stream_chat_response_to_tokens,
    stream_completion_response_to_tokens,
)
from llama_index.core.llms.utils import LLMType, resolve_llm
=======
from llama_index.core.llms.llm import LLM
>>>>>>> ff4fd29f
from llama_index.core.prompts.base import BasePromptTemplate
from llama_index.core.schema import BaseComponent
from llama_index.core.types import TokenAsyncGen, TokenGen


logger = logging.getLogger(__name__)


class BaseLLMPredictor(BaseComponent, DispatcherSpanMixin, ABC):
    """Base LLM Predictor."""

    def model_dump(self, **kwargs: Any) -> Dict[str, Any]:
        print("here", flush=True)
        data = super().model_dump(**kwargs)
        data["llm"] = self.llm.to_dict()
        return data

    def dict(self, **kwargs: Any) -> Dict[str, Any]:
        """Keep for backwards compatibility."""
        return self.model_dump(**kwargs)

    def to_dict(self, **kwargs: Any) -> Dict[str, Any]:
        data = super().to_dict(**kwargs)
        data["llm"] = self.llm.to_dict()
        return data

    @property
    @abstractmethod
    def llm(self) -> LLM:
        """Get LLM."""

    @property
    @abstractmethod
    def callback_manager(self) -> CallbackManager:
        """Get callback manager."""

    @property
    @abstractmethod
    def metadata(self) -> LLMMetadata:
        """Get LLM metadata."""

    @abstractmethod
    def predict(self, prompt: BasePromptTemplate, **prompt_args: Any) -> str:
        """Predict the answer to a query."""

    @abstractmethod
    def stream(self, prompt: BasePromptTemplate, **prompt_args: Any) -> TokenGen:
        """Stream the answer to a query."""

    @abstractmethod
    async def apredict(self, prompt: BasePromptTemplate, **prompt_args: Any) -> str:
        """Async predict the answer to a query."""

    @abstractmethod
    async def astream(
        self, prompt: BasePromptTemplate, **prompt_args: Any
    ) -> TokenAsyncGen:
        """Async predict the answer to a query."""


class LLMPredictor(BaseLLMPredictor):
    """LLM predictor class.

    NOTE: Deprecated. Use any LLM class directly.
    """

    def __init__(
        self,
        **kwargs: Any,
    ) -> None:
        """Initialize params."""
<<<<<<< HEAD
        self._llm = resolve_llm(llm, callback_manager=callback_manager)

        if callback_manager:
            self._llm.callback_manager = callback_manager

        super().__init__(
            system_prompt=system_prompt,
            query_wrapper_prompt=query_wrapper_prompt,
            pydantic_program_mode=pydantic_program_mode,
        )

    @classmethod
    def from_dict(cls, data: Dict[str, Any], **kwargs: Any) -> Self:  # type: ignore
        if isinstance(kwargs, dict):
            data.update(kwargs)

        data.pop("class_name", None)

        llm = data.get("llm", "default")
        if llm != "default":
            from llama_index.core.llms.loading import load_llm

            llm = load_llm(llm)

        data["llm"] = llm
        return cls(**data)

    @classmethod
    def class_name(cls) -> str:
        return "LLMPredictor"

    @property
    def llm(self) -> LLM:
        """Get LLM."""
        return self._llm

    @property
    def callback_manager(self) -> CallbackManager:
        """Get callback manager."""
        return self._llm.callback_manager

    @callback_manager.setter
    def callback_manager(self, callback_manager: CallbackManager) -> None:
        """Set callback manager."""
        self._llm.callback_manager = callback_manager

    @property
    def metadata(self) -> LLMMetadata:
        """Get LLM metadata."""
        return self._llm.metadata

    def _log_template_data(
        self, prompt: BasePromptTemplate, **prompt_args: Any
    ) -> None:
        template_vars = {
            k: v
            for k, v in ChainMap(prompt.kwargs, prompt_args).items()
            if k in prompt.template_vars
        }
        with self.callback_manager.event(
            CBEventType.TEMPLATING,
            payload={
                EventPayload.TEMPLATE: prompt.get_template(llm=self._llm),
                EventPayload.TEMPLATE_VARS: template_vars,
                EventPayload.SYSTEM_PROMPT: self.system_prompt,
                EventPayload.QUERY_WRAPPER_PROMPT: self.query_wrapper_prompt,
            },
        ):
            pass

    def _run_program(
        self,
        output_cls: BaseModel,
        prompt: BasePromptTemplate,
        **prompt_args: Any,
    ) -> str:
        from llama_index.core.program.utils import get_program_for_llm

        program = get_program_for_llm(
            output_cls,
            prompt,
            self._llm,
            pydantic_program_mode=self.pydantic_program_mode,
        )

        chat_response = program(**prompt_args)
        return chat_response.json()

    async def _arun_program(
        self,
        output_cls: BaseModel,
        prompt: BasePromptTemplate,
        **prompt_args: Any,
    ) -> str:
        from llama_index.core.program.utils import get_program_for_llm

        program = get_program_for_llm(
            output_cls,
            prompt,
            self._llm,
            pydantic_program_mode=self.pydantic_program_mode,
        )

        chat_response = await program.acall(**prompt_args)
        return chat_response.json()

    def predict(
        self,
        prompt: BasePromptTemplate,
        output_cls: Optional[BaseModel] = None,
        **prompt_args: Any,
    ) -> str:
        """Predict."""
        self._log_template_data(prompt, **prompt_args)

        if output_cls is not None:
            output = self._run_program(output_cls, prompt, **prompt_args)
        elif self._llm.metadata.is_chat_model:
            messages = prompt.format_messages(llm=self._llm, **prompt_args)
            messages = self._extend_messages(messages)
            chat_response = self._llm.chat(messages)
            output = chat_response.message.content or ""
        else:
            formatted_prompt = prompt.format(llm=self._llm, **prompt_args)
            formatted_prompt = self._extend_prompt(formatted_prompt)
            response = self._llm.complete(formatted_prompt)
            output = response.text

        logger.debug(output)

        return output

    def stream(
        self,
        prompt: BasePromptTemplate,
        output_cls: Optional[BaseModel] = None,
        **prompt_args: Any,
    ) -> TokenGen:
        """Stream."""
        if output_cls is not None:
            raise NotImplementedError("Streaming with output_cls not supported.")

        self._log_template_data(prompt, **prompt_args)

        if self._llm.metadata.is_chat_model:
            messages = prompt.format_messages(llm=self._llm, **prompt_args)
            messages = self._extend_messages(messages)
            chat_response = self._llm.stream_chat(messages)
            stream_tokens = stream_chat_response_to_tokens(chat_response)
        else:
            formatted_prompt = prompt.format(llm=self._llm, **prompt_args)
            formatted_prompt = self._extend_prompt(formatted_prompt)
            stream_response = self._llm.stream_complete(formatted_prompt)
            stream_tokens = stream_completion_response_to_tokens(stream_response)
        return stream_tokens

    async def apredict(
        self,
        prompt: BasePromptTemplate,
        output_cls: Optional[BaseModel] = None,
        **prompt_args: Any,
    ) -> str:
        """Async predict."""
        self._log_template_data(prompt, **prompt_args)

        if output_cls is not None:
            output = await self._arun_program(output_cls, prompt, **prompt_args)
        elif self._llm.metadata.is_chat_model:
            messages = prompt.format_messages(llm=self._llm, **prompt_args)
            messages = self._extend_messages(messages)
            chat_response = await self._llm.achat(messages)
            output = chat_response.message.content or ""
        else:
            formatted_prompt = prompt.format(llm=self._llm, **prompt_args)
            formatted_prompt = self._extend_prompt(formatted_prompt)
            response = await self._llm.acomplete(formatted_prompt)
            output = response.text

        logger.debug(output)

        return output

    async def astream(
        self,
        prompt: BasePromptTemplate,
        output_cls: Optional[BaseModel] = None,
        **prompt_args: Any,
    ) -> TokenAsyncGen:
        """Async stream."""
        if output_cls is not None:
            raise NotImplementedError("Streaming with output_cls not supported.")

        self._log_template_data(prompt, **prompt_args)

        if self._llm.metadata.is_chat_model:
            messages = prompt.format_messages(llm=self._llm, **prompt_args)
            messages = self._extend_messages(messages)
            chat_response = await self._llm.astream_chat(messages)
            stream_tokens = await astream_chat_response_to_tokens(chat_response)
        else:
            formatted_prompt = prompt.format(llm=self._llm, **prompt_args)
            formatted_prompt = self._extend_prompt(formatted_prompt)
            stream_response = await self._llm.astream_complete(formatted_prompt)
            stream_tokens = await astream_completion_response_to_tokens(stream_response)
        return stream_tokens

    def _extend_prompt(
        self,
        formatted_prompt: str,
    ) -> str:
        """Add system and query wrapper prompts to base prompt."""
        extended_prompt = formatted_prompt
        if self.system_prompt:
            extended_prompt = self.system_prompt + "\n\n" + extended_prompt

        if self.query_wrapper_prompt:
            extended_prompt = self.query_wrapper_prompt.format(
                query_str=extended_prompt
            )

        return extended_prompt

    def _extend_messages(self, messages: List[ChatMessage]) -> List[ChatMessage]:
        """Add system prompt to chat message list."""
        if self.system_prompt:
            messages = [
                ChatMessage(role=MessageRole.SYSTEM, content=self.system_prompt),
                *messages,
            ]
        return messages


LLMPredictorType = Union[LLMPredictor, LLM]


def load_predictor(data: dict) -> BaseLLMPredictor:
    """Load predictor by class name."""
    if isinstance(data, BaseLLMPredictor):
        return data
    predictor_name = data.get("class_name", None)
    if predictor_name is None:
        raise ValueError("Predictor loading requires a class_name")

    if predictor_name == LLMPredictor.class_name():
        return LLMPredictor.from_dict(data)
    else:
        raise ValueError(f"Invalid predictor name: {predictor_name}")
=======
        raise ValueError("This class is deprecated. Use any LLM class directly.")
>>>>>>> ff4fd29f
<|MERGE_RESOLUTION|>--- conflicted
+++ resolved
@@ -7,18 +7,7 @@
 from llama_index.core.base.llms.types import LLMMetadata
 from llama_index.core.callbacks.base import CallbackManager
 from llama_index.core.instrumentation import DispatcherSpanMixin
-<<<<<<< HEAD
-from llama_index.core.llms.llm import (
-    LLM,
-    astream_chat_response_to_tokens,
-    astream_completion_response_to_tokens,
-    stream_chat_response_to_tokens,
-    stream_completion_response_to_tokens,
-)
-from llama_index.core.llms.utils import LLMType, resolve_llm
-=======
 from llama_index.core.llms.llm import LLM
->>>>>>> ff4fd29f
 from llama_index.core.prompts.base import BasePromptTemplate
 from llama_index.core.schema import BaseComponent
 from llama_index.core.types import TokenAsyncGen, TokenGen
@@ -90,254 +79,4 @@
         **kwargs: Any,
     ) -> None:
         """Initialize params."""
-<<<<<<< HEAD
-        self._llm = resolve_llm(llm, callback_manager=callback_manager)
-
-        if callback_manager:
-            self._llm.callback_manager = callback_manager
-
-        super().__init__(
-            system_prompt=system_prompt,
-            query_wrapper_prompt=query_wrapper_prompt,
-            pydantic_program_mode=pydantic_program_mode,
-        )
-
-    @classmethod
-    def from_dict(cls, data: Dict[str, Any], **kwargs: Any) -> Self:  # type: ignore
-        if isinstance(kwargs, dict):
-            data.update(kwargs)
-
-        data.pop("class_name", None)
-
-        llm = data.get("llm", "default")
-        if llm != "default":
-            from llama_index.core.llms.loading import load_llm
-
-            llm = load_llm(llm)
-
-        data["llm"] = llm
-        return cls(**data)
-
-    @classmethod
-    def class_name(cls) -> str:
-        return "LLMPredictor"
-
-    @property
-    def llm(self) -> LLM:
-        """Get LLM."""
-        return self._llm
-
-    @property
-    def callback_manager(self) -> CallbackManager:
-        """Get callback manager."""
-        return self._llm.callback_manager
-
-    @callback_manager.setter
-    def callback_manager(self, callback_manager: CallbackManager) -> None:
-        """Set callback manager."""
-        self._llm.callback_manager = callback_manager
-
-    @property
-    def metadata(self) -> LLMMetadata:
-        """Get LLM metadata."""
-        return self._llm.metadata
-
-    def _log_template_data(
-        self, prompt: BasePromptTemplate, **prompt_args: Any
-    ) -> None:
-        template_vars = {
-            k: v
-            for k, v in ChainMap(prompt.kwargs, prompt_args).items()
-            if k in prompt.template_vars
-        }
-        with self.callback_manager.event(
-            CBEventType.TEMPLATING,
-            payload={
-                EventPayload.TEMPLATE: prompt.get_template(llm=self._llm),
-                EventPayload.TEMPLATE_VARS: template_vars,
-                EventPayload.SYSTEM_PROMPT: self.system_prompt,
-                EventPayload.QUERY_WRAPPER_PROMPT: self.query_wrapper_prompt,
-            },
-        ):
-            pass
-
-    def _run_program(
-        self,
-        output_cls: BaseModel,
-        prompt: BasePromptTemplate,
-        **prompt_args: Any,
-    ) -> str:
-        from llama_index.core.program.utils import get_program_for_llm
-
-        program = get_program_for_llm(
-            output_cls,
-            prompt,
-            self._llm,
-            pydantic_program_mode=self.pydantic_program_mode,
-        )
-
-        chat_response = program(**prompt_args)
-        return chat_response.json()
-
-    async def _arun_program(
-        self,
-        output_cls: BaseModel,
-        prompt: BasePromptTemplate,
-        **prompt_args: Any,
-    ) -> str:
-        from llama_index.core.program.utils import get_program_for_llm
-
-        program = get_program_for_llm(
-            output_cls,
-            prompt,
-            self._llm,
-            pydantic_program_mode=self.pydantic_program_mode,
-        )
-
-        chat_response = await program.acall(**prompt_args)
-        return chat_response.json()
-
-    def predict(
-        self,
-        prompt: BasePromptTemplate,
-        output_cls: Optional[BaseModel] = None,
-        **prompt_args: Any,
-    ) -> str:
-        """Predict."""
-        self._log_template_data(prompt, **prompt_args)
-
-        if output_cls is not None:
-            output = self._run_program(output_cls, prompt, **prompt_args)
-        elif self._llm.metadata.is_chat_model:
-            messages = prompt.format_messages(llm=self._llm, **prompt_args)
-            messages = self._extend_messages(messages)
-            chat_response = self._llm.chat(messages)
-            output = chat_response.message.content or ""
-        else:
-            formatted_prompt = prompt.format(llm=self._llm, **prompt_args)
-            formatted_prompt = self._extend_prompt(formatted_prompt)
-            response = self._llm.complete(formatted_prompt)
-            output = response.text
-
-        logger.debug(output)
-
-        return output
-
-    def stream(
-        self,
-        prompt: BasePromptTemplate,
-        output_cls: Optional[BaseModel] = None,
-        **prompt_args: Any,
-    ) -> TokenGen:
-        """Stream."""
-        if output_cls is not None:
-            raise NotImplementedError("Streaming with output_cls not supported.")
-
-        self._log_template_data(prompt, **prompt_args)
-
-        if self._llm.metadata.is_chat_model:
-            messages = prompt.format_messages(llm=self._llm, **prompt_args)
-            messages = self._extend_messages(messages)
-            chat_response = self._llm.stream_chat(messages)
-            stream_tokens = stream_chat_response_to_tokens(chat_response)
-        else:
-            formatted_prompt = prompt.format(llm=self._llm, **prompt_args)
-            formatted_prompt = self._extend_prompt(formatted_prompt)
-            stream_response = self._llm.stream_complete(formatted_prompt)
-            stream_tokens = stream_completion_response_to_tokens(stream_response)
-        return stream_tokens
-
-    async def apredict(
-        self,
-        prompt: BasePromptTemplate,
-        output_cls: Optional[BaseModel] = None,
-        **prompt_args: Any,
-    ) -> str:
-        """Async predict."""
-        self._log_template_data(prompt, **prompt_args)
-
-        if output_cls is not None:
-            output = await self._arun_program(output_cls, prompt, **prompt_args)
-        elif self._llm.metadata.is_chat_model:
-            messages = prompt.format_messages(llm=self._llm, **prompt_args)
-            messages = self._extend_messages(messages)
-            chat_response = await self._llm.achat(messages)
-            output = chat_response.message.content or ""
-        else:
-            formatted_prompt = prompt.format(llm=self._llm, **prompt_args)
-            formatted_prompt = self._extend_prompt(formatted_prompt)
-            response = await self._llm.acomplete(formatted_prompt)
-            output = response.text
-
-        logger.debug(output)
-
-        return output
-
-    async def astream(
-        self,
-        prompt: BasePromptTemplate,
-        output_cls: Optional[BaseModel] = None,
-        **prompt_args: Any,
-    ) -> TokenAsyncGen:
-        """Async stream."""
-        if output_cls is not None:
-            raise NotImplementedError("Streaming with output_cls not supported.")
-
-        self._log_template_data(prompt, **prompt_args)
-
-        if self._llm.metadata.is_chat_model:
-            messages = prompt.format_messages(llm=self._llm, **prompt_args)
-            messages = self._extend_messages(messages)
-            chat_response = await self._llm.astream_chat(messages)
-            stream_tokens = await astream_chat_response_to_tokens(chat_response)
-        else:
-            formatted_prompt = prompt.format(llm=self._llm, **prompt_args)
-            formatted_prompt = self._extend_prompt(formatted_prompt)
-            stream_response = await self._llm.astream_complete(formatted_prompt)
-            stream_tokens = await astream_completion_response_to_tokens(stream_response)
-        return stream_tokens
-
-    def _extend_prompt(
-        self,
-        formatted_prompt: str,
-    ) -> str:
-        """Add system and query wrapper prompts to base prompt."""
-        extended_prompt = formatted_prompt
-        if self.system_prompt:
-            extended_prompt = self.system_prompt + "\n\n" + extended_prompt
-
-        if self.query_wrapper_prompt:
-            extended_prompt = self.query_wrapper_prompt.format(
-                query_str=extended_prompt
-            )
-
-        return extended_prompt
-
-    def _extend_messages(self, messages: List[ChatMessage]) -> List[ChatMessage]:
-        """Add system prompt to chat message list."""
-        if self.system_prompt:
-            messages = [
-                ChatMessage(role=MessageRole.SYSTEM, content=self.system_prompt),
-                *messages,
-            ]
-        return messages
-
-
-LLMPredictorType = Union[LLMPredictor, LLM]
-
-
-def load_predictor(data: dict) -> BaseLLMPredictor:
-    """Load predictor by class name."""
-    if isinstance(data, BaseLLMPredictor):
-        return data
-    predictor_name = data.get("class_name", None)
-    if predictor_name is None:
-        raise ValueError("Predictor loading requires a class_name")
-
-    if predictor_name == LLMPredictor.class_name():
-        return LLMPredictor.from_dict(data)
-    else:
-        raise ValueError(f"Invalid predictor name: {predictor_name}")
-=======
-        raise ValueError("This class is deprecated. Use any LLM class directly.")
->>>>>>> ff4fd29f
+        raise ValueError("This class is deprecated. Use any LLM class directly.")
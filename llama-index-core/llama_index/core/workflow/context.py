--- conflicted
+++ resolved
@@ -5,11 +5,8 @@
 from .events import Event
 
 if TYPE_CHECKING:
-<<<<<<< HEAD
     from .workflow import Workflow
-=======
     from .session import WorkflowSession
->>>>>>> c6444e8d
 
 
 class Context:
@@ -24,37 +21,21 @@
     """
 
     def __init__(
-<<<<<<< HEAD
-        self, parent: Optional["Context"] = None, workflow: Optional["Workflow"] = None
-    ) -> None:
-        # Sanity check
-        if parent is None and workflow is None:
-            msg = "The `workflow` parameter is required to create a root context"
-            raise ValueError(msg)
-
-        if parent:
-            # Share the global data storage
-=======
         self,
         session: Optional["WorkflowSession"] = None,
         parent: Optional["Context"] = None,
     ) -> None:
         # Global data storage
         if parent is not None:
->>>>>>> c6444e8d
             self._globals = parent._globals
         else:
             # Initialize the root context
             self._globals: Dict[str, Any] = {}
             self._lock = asyncio.Lock()
-<<<<<<< HEAD
-            self._workflow = workflow
-=======
             if session is None:
                 msg = "A workflow session is needed to create a root context"
                 raise ValueError(msg)
             self._session = session
->>>>>>> c6444e8d
 
         # Local data storage
         self._locals: Dict[str, Any] = {}
@@ -122,16 +103,15 @@
         return self._parent._lock if self._parent else self._lock
 
     @property
-<<<<<<< HEAD
     def workflow(self) -> "Workflow":
         """Return the workflow instance this context is attached to."""
         # workflow is guaranteed to be not None, ignore typing
         return self._parent._workflow if self._parent else self._workflow  # type: ignore
-=======
+
+    @property
     def session(self) -> "WorkflowSession":
         """Returns a mutex to lock the Context."""
         return self._parent._session if self._parent else self._session
->>>>>>> c6444e8d
 
     def collect_events(
         self, ev: Event, expected: List[Type[Event]]

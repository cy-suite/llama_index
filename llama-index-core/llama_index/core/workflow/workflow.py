--- conflicted
+++ resolved
@@ -110,19 +110,16 @@
                         args.append(self.get_context())
                     args.append(ev)
 
-<<<<<<< HEAD
                     # - check if its async or not
                     # - if not async, run it in an executor
+                    instrumented_step = dispatcher.span(step)
+
                     if asyncio.iscoroutinefunction(step):
-                        new_ev = await step(*args)
+                        new_ev = await instrumented_step(*args)
                     else:
                         new_ev = await asyncio.get_event_loop().run_in_executor(
-                            None, step, *args
+                            None, instrumented_step, *args
                         )
-=======
-                    instrumented_step = dispatcher.span(step)
-                    new_ev = await instrumented_step(*args)
->>>>>>> e5586a92
 
                     if self._verbose:
                         print(f"Step {name} produced event {type(new_ev).__name__}")

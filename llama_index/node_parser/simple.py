"""Simple node parser."""
from typing import List, Optional, Sequence

from llama_index.callbacks.base import CallbackManager
from llama_index.callbacks.schema import CBEventType, EventPayload
from llama_index.constants import DEFAULT_CHUNK_OVERLAP, DEFAULT_CHUNK_SIZE
from llama_index.langchain_helpers.text_splitter import TextSplitter, TokenTextSplitter
from llama_index.node_parser.interface import NodeParser
from llama_index.node_parser.node_utils import get_nodes_from_document
<<<<<<< HEAD
from llama_index.readers.schema.base import Document
from llama_index.utils import get_tqdm_iterable
=======
from llama_index.schema import Document
from llama_index.schema import BaseNode
>>>>>>> 950e6214


class SimpleNodeParser(NodeParser):
    """Simple node parser.

    Splits a document into Nodes using a TextSplitter.

    Args:
        text_splitter (Optional[TextSplitter]): text splitter
        include_metadata (bool): whether to include metadata in nodes
        include_prev_next_rel (bool): whether to include prev/next relationships

    """

    def __init__(
        self,
        text_splitter: Optional[TextSplitter] = None,
        include_metadata: bool = True,
        include_prev_next_rel: bool = True,
        callback_manager: Optional[CallbackManager] = None,
    ) -> None:
        """Init params."""
        self.callback_manager = callback_manager or CallbackManager([])
        self._text_splitter = text_splitter or TokenTextSplitter(
            callback_manager=self.callback_manager
        )
        self._include_metadata = include_metadata
        self._include_prev_next_rel = include_prev_next_rel

    @classmethod
    def from_defaults(
        cls,
        chunk_size: Optional[int] = None,
        chunk_overlap: Optional[int] = None,
        include_metadata: bool = True,
        include_prev_next_rel: bool = True,
        callback_manager: Optional[CallbackManager] = None,
    ) -> "SimpleNodeParser":
        callback_manager = callback_manager or CallbackManager([])
        chunk_size = chunk_size or DEFAULT_CHUNK_SIZE
        chunk_overlap = (
            chunk_overlap if chunk_overlap is not None else DEFAULT_CHUNK_OVERLAP
        )

        token_text_splitter = TokenTextSplitter(
            chunk_size=chunk_size,
            chunk_overlap=chunk_overlap,
            callback_manager=callback_manager,
        )
        return cls(
            text_splitter=token_text_splitter,
            include_metadata=include_metadata,
            include_prev_next_rel=include_prev_next_rel,
            callback_manager=callback_manager,
        )

    def get_nodes_from_documents(
        self,
        documents: Sequence[Document],
<<<<<<< HEAD
        show_progress: bool = False,
    ) -> List[Node]:
=======
    ) -> List[BaseNode]:
>>>>>>> 950e6214
        """Parse document into nodes.

        Args:
            documents (Sequence[Document]): documents to parse
            include_metadata (bool): whether to include metadata in nodes

        """
        event_id = self.callback_manager.on_event_start(
            CBEventType.NODE_PARSING, payload={EventPayload.DOCUMENTS: documents}
        )
<<<<<<< HEAD
        all_nodes: List[Node] = []

        documents_with_progress = get_tqdm_iterable(
            documents, show_progress, "Parsing documents into nodes"
        )

        for document in documents_with_progress:
=======
        all_nodes: List[BaseNode] = []
        for document in documents:
>>>>>>> 950e6214
            nodes = get_nodes_from_document(
                document,
                self._text_splitter,
                self._include_metadata,
                include_prev_next_rel=self._include_prev_next_rel,
            )
            all_nodes.extend(nodes)
        self.callback_manager.on_event_end(
            CBEventType.NODE_PARSING,
            payload={EventPayload.NODES: all_nodes},
            event_id=event_id,
        )
        return all_nodes<|MERGE_RESOLUTION|>--- conflicted
+++ resolved
@@ -7,13 +7,9 @@
 from llama_index.langchain_helpers.text_splitter import TextSplitter, TokenTextSplitter
 from llama_index.node_parser.interface import NodeParser
 from llama_index.node_parser.node_utils import get_nodes_from_document
-<<<<<<< HEAD
-from llama_index.readers.schema.base import Document
 from llama_index.utils import get_tqdm_iterable
-=======
 from llama_index.schema import Document
 from llama_index.schema import BaseNode
->>>>>>> 950e6214
 
 
 class SimpleNodeParser(NodeParser):
@@ -73,12 +69,8 @@
     def get_nodes_from_documents(
         self,
         documents: Sequence[Document],
-<<<<<<< HEAD
         show_progress: bool = False,
-    ) -> List[Node]:
-=======
     ) -> List[BaseNode]:
->>>>>>> 950e6214
         """Parse document into nodes.
 
         Args:
@@ -89,18 +81,13 @@
         event_id = self.callback_manager.on_event_start(
             CBEventType.NODE_PARSING, payload={EventPayload.DOCUMENTS: documents}
         )
-<<<<<<< HEAD
-        all_nodes: List[Node] = []
 
+        all_nodes: List[BaseNode] = []
         documents_with_progress = get_tqdm_iterable(
             documents, show_progress, "Parsing documents into nodes"
         )
 
         for document in documents_with_progress:
-=======
-        all_nodes: List[BaseNode] = []
-        for document in documents:
->>>>>>> 950e6214
             nodes = get_nodes_from_document(
                 document,
                 self._text_splitter,

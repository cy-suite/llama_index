--- conflicted
+++ resolved
@@ -3,7 +3,6 @@
 import time
 from abc import abstractmethod
 from threading import Thread
-<<<<<<< HEAD
 from typing import (
     AsyncGenerator,
     Callable,
@@ -11,10 +10,8 @@
     List,
     Tuple,
     Optional,
+    Union,
 )
-=======
-from typing import AsyncGenerator, Callable, Generator, List, Optional, Tuple, Union
->>>>>>> 16215e4f
 
 from llama_index.callbacks.base import CallbackManager
 from llama_index.chat_engine.types import (
@@ -27,11 +24,8 @@
 from llama_index.indices.query.schema import QueryBundle
 from llama_index.llms.base import (
     ChatMessage,
-<<<<<<< HEAD
-=======
     ChatResponseAsyncGen,
     ChatResponseGen,
->>>>>>> 16215e4f
     MessageRole,
 )
 from llama_index.llms.openai import OpenAI

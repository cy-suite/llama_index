"""Dataset generation from documents"""
from __future__ import annotations

import re
from typing import List, Optional

from llama_index import Document, ServiceContext, SummaryIndex
from llama_index.indices.postprocessor.node import KeywordNodePostprocessor
from llama_index.llms.openai import OpenAI
from llama_index.prompts.base import BasePromptTemplate, PromptTemplate
from llama_index.schema import BaseNode, MetadataMode, NodeWithScore

DEFAULT_QUESTION_GENERATION_PROMPT = """\
Context information is below.
---------------------
{context_str}
---------------------
Given the context information and not prior knowledge.
generate only questions based on the below query.
{query_str}
"""


def _get_default_service_context() -> ServiceContext:
    """Get default service context."""
    llm = OpenAI(temperature=0, model="gpt-3.5-turbo")
    service_context = ServiceContext.from_defaults(llm=llm, chunk_size_limit=3000)
    return service_context


class DatasetGenerator:
    """Generate dataset (question/ question-answer pairs) \
    based on the given documents.

    NOTE: this is a beta feature, subject to change!

    Args:
        nodes (List[Node]): List of nodes. (Optional)
        service_context (ServiceContext): Service Context.
        num_questions_per_chunk: number of question to be \
        generated per chunk. Each document is chunked of size 512 words.
        text_question_template: Question generation template.
        question_gen_query: Question generation query.

    """

    def __init__(
        self,
        nodes: List[BaseNode],
        service_context: Optional[ServiceContext] = None,
        num_questions_per_chunk: int = 10,
        text_question_template: Optional[BasePromptTemplate] = None,
        question_gen_query: Optional[str] = None,
<<<<<<< HEAD
=======
        required_keywords: Optional[List[str]] = None,
        exclude_keywords: Optional[List[str]] = None,
        metadata_mode: MetadataMode = MetadataMode.NONE,
>>>>>>> 0733a64b
    ) -> None:
        """Init params."""
        if service_context is None:
            service_context = _get_default_service_context()
        self.service_context = service_context
        self.text_question_template = text_question_template or PromptTemplate(
            DEFAULT_QUESTION_GENERATION_PROMPT
        )
        self.question_gen_query = (
            question_gen_query
            or f"You are a Teacher/ Professor. Your task is to setup \
                        {num_questions_per_chunk} questions for an upcoming \
                        quiz/examination. The questions should be diverse in nature \
                            across the document. Restrict the questions to the \
                                context information provided."
        )
        self.nodes = nodes
        self._metadata_mode = metadata_mode

    @classmethod
    def from_documents(
        cls,
        documents: List[Document],
        service_context: Optional[ServiceContext] = None,
        num_questions_per_chunk: int = 10,
        text_question_template: Optional[BasePromptTemplate] = None,
        question_gen_query: Optional[str] = None,
        required_keywords: Optional[List[str]] = None,
        exclude_keywords: Optional[List[str]] = None,
    ) -> "DatasetGenerator":
        """Generate dataset from documents."""
        if service_context is None:
            service_context = _get_default_service_context()
        nodes = service_context.node_parser.get_nodes_from_documents(documents)

        # use node postprocessor to filter nodes
        required_keywords = required_keywords or []
        exclude_keywords = exclude_keywords or []
        node_postprocessor = KeywordNodePostprocessor(
            service_context=service_context,
            required_keywords=required_keywords,
            exclude_keywords=exclude_keywords,
        )
        node_with_scores = [NodeWithScore(node=node) for node in nodes]
        node_with_scores = node_postprocessor.postprocess_nodes(node_with_scores)
        nodes = [node_with_score.node for node_with_score in node_with_scores]

        return cls(
            nodes=nodes,
            service_context=service_context,
            num_questions_per_chunk=num_questions_per_chunk,
            text_question_template=text_question_template,
            question_gen_query=question_gen_query,
        )

    def _node_question_generator(
        self, nodes: List[BaseNode], num: Optional[int] = None
    ) -> List[str]:
        """Node question generator."""
        questions: List[str] = []

        for node in nodes:
            if num is not None and len(questions) >= num:
                break
            index = SummaryIndex.from_documents(
                [
                    Document(
                        text=node.get_content(metadata_mode=self._metadata_mode),
                        metadata=node.metadata,
                    )
                ]
            )

            query_engine = index.as_query_engine(
                service_context=self.service_context,
                text_qa_template=self.text_question_template,
                use_async=True,
            )
            response = query_engine.query(
                self.question_gen_query,
            )

            result = str(response).strip().split("\n")
            cleaned_questions = [
                re.sub(r"^\d+[\).\s]", "", question).strip() for question in result
            ]
            questions.extend(cleaned_questions)

        questions = [question for question in questions if question != ""]

        if num is not None:
            questions = questions[:num]
        return questions

    def generate_questions_from_nodes(self, num: Optional[int] = None) -> List[str]:
        """Generates questions for each document."""
        return self._node_question_generator(self.nodes, num)<|MERGE_RESOLUTION|>--- conflicted
+++ resolved
@@ -51,12 +51,7 @@
         num_questions_per_chunk: int = 10,
         text_question_template: Optional[BasePromptTemplate] = None,
         question_gen_query: Optional[str] = None,
-<<<<<<< HEAD
-=======
-        required_keywords: Optional[List[str]] = None,
-        exclude_keywords: Optional[List[str]] = None,
         metadata_mode: MetadataMode = MetadataMode.NONE,
->>>>>>> 0733a64b
     ) -> None:
         """Init params."""
         if service_context is None:

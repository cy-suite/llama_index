"""Base retriever."""
from abc import abstractmethod
from typing import List, Optional, Dict, Any

from llama_index.callbacks.base import CallbackManager
from llama_index.callbacks.schema import CBEventType, EventPayload
<<<<<<< HEAD
from llama_index.service_context import ServiceContext
from llama_index.prompts.mixin import PromptDictType, PromptMixin, PromptMixinType
from llama_index.schema import NodeWithScore, QueryBundle, QueryType
from llama_index.bridge.pydantic import Field
=======
from llama_index.prompts.mixin import PromptDictType, PromptMixin, PromptMixinType
from llama_index.schema import NodeWithScore, QueryBundle, QueryType
from llama_index.service_context import ServiceContext
>>>>>>> 6c261c5f


from llama_index.core.query_pipeline.query_component import QueryComponent, validate_and_convert_stringable, InputKeys, OutputKeys


class BaseRetriever(QueryComponent, PromptMixin):
    """Base retriever."""

    # callback_manager: CallbackManager = Field(
    #     default_factory=CallbackManager, exclude=True
    # )

    def __init__(self, callback_manager: Optional[CallbackManager] = None) -> None:
        callback_manager = callback_manager or CallbackManager()
<<<<<<< HEAD
        # super().__init__(callback_manager=callback_manager)
=======
>>>>>>> 6c261c5f

    def _check_callback_manager(self) -> None:
        """Check callback manager."""
        if not hasattr(self, "callback_manager"):
            self.callback_manager = CallbackManager()

    def _get_prompts(self) -> PromptDictType:
        """Get prompts."""
        return {}

    def _get_prompt_modules(self) -> PromptMixinType:
        """Get prompt modules."""
        return {}

    def _update_prompts(self, prompts: PromptDictType) -> None:
        """Update prompts."""

    def retrieve(self, str_or_query_bundle: QueryType) -> List[NodeWithScore]:
        """Retrieve nodes given query.

        Args:
            str_or_query_bundle (QueryType): Either a query string or
                a QueryBundle object.

        """
        self._check_callback_manager()

        if isinstance(str_or_query_bundle, str):
            query_bundle = QueryBundle(str_or_query_bundle)
        else:
            query_bundle = str_or_query_bundle
        with self.callback_manager.as_trace("query"):
            with self.callback_manager.event(
                CBEventType.RETRIEVE,
                payload={EventPayload.QUERY_STR: query_bundle.query_str},
            ) as retrieve_event:
                nodes = self._retrieve(query_bundle)
                retrieve_event.on_end(
                    payload={EventPayload.NODES: nodes},
                )
        return nodes

    async def aretrieve(self, str_or_query_bundle: QueryType) -> List[NodeWithScore]:
        self._check_callback_manager()

        if isinstance(str_or_query_bundle, str):
            query_bundle = QueryBundle(str_or_query_bundle)
        else:
            query_bundle = str_or_query_bundle
        with self.callback_manager.as_trace("query"):
            with self.callback_manager.event(
                CBEventType.RETRIEVE,
                payload={EventPayload.QUERY_STR: query_bundle.query_str},
            ) as retrieve_event:
                nodes = await self._aretrieve(query_bundle)
                retrieve_event.on_end(
                    payload={EventPayload.NODES: nodes},
                )
        return nodes

    @abstractmethod
    def _retrieve(self, query_bundle: QueryBundle) -> List[NodeWithScore]:
        """Retrieve nodes given query.

        Implemented by the user.

        """

    # TODO: make this abstract
    # @abstractmethod
    async def _aretrieve(self, query_bundle: QueryBundle) -> List[NodeWithScore]:
        """Asynchronously retrieve nodes given query.

        Implemented by the user.

        """
        return self._retrieve(query_bundle)

    def get_service_context(self) -> Optional[ServiceContext]:
        """Attempts to resolve a service context.
        Short-circuits at self.service_context, self._service_context,
        or self._index.service_context.
        """
        if hasattr(self, "service_context"):
            return self.service_context
        if hasattr(self, "_service_context"):
            return self._service_context
        elif hasattr(self, "_index") and hasattr(self._index, "service_context"):
            return self._index.service_context
        return None

    def _validate_component_inputs(self, input: Dict[str, Any]) -> Dict[str, Any]:
        """Validate component inputs during run_component."""
        # make sure input is a string
        input["input"] = validate_and_convert_stringable(input["input"])
        return input

    def _run_component(self, **kwargs: Any) -> Any:
        """Run component."""
        # include LLM? 
        output = self.retrieve(kwargs["input"])
        return {"output": output}

    @property
    def input_keys(self) -> InputKeys:
        """Input keys."""
        return InputKeys.from_keys({"input"})

    @property
    def output_keys(self) -> OutputKeys:
        """Output keys."""
        return OutputKeys.from_keys({"output"})<|MERGE_RESOLUTION|>--- conflicted
+++ resolved
@@ -4,16 +4,9 @@
 
 from llama_index.callbacks.base import CallbackManager
 from llama_index.callbacks.schema import CBEventType, EventPayload
-<<<<<<< HEAD
-from llama_index.service_context import ServiceContext
-from llama_index.prompts.mixin import PromptDictType, PromptMixin, PromptMixinType
-from llama_index.schema import NodeWithScore, QueryBundle, QueryType
-from llama_index.bridge.pydantic import Field
-=======
 from llama_index.prompts.mixin import PromptDictType, PromptMixin, PromptMixinType
 from llama_index.schema import NodeWithScore, QueryBundle, QueryType
 from llama_index.service_context import ServiceContext
->>>>>>> 6c261c5f
 
 
 from llama_index.core.query_pipeline.query_component import QueryComponent, validate_and_convert_stringable, InputKeys, OutputKeys
@@ -28,10 +21,7 @@
 
     def __init__(self, callback_manager: Optional[CallbackManager] = None) -> None:
         callback_manager = callback_manager or CallbackManager()
-<<<<<<< HEAD
         # super().__init__(callback_manager=callback_manager)
-=======
->>>>>>> 6c261c5f
 
     def _check_callback_manager(self) -> None:
         """Check callback manager."""

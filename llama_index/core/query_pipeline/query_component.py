--- conflicted
+++ resolved
@@ -318,11 +318,7 @@
 
 
 class ConditionalLinks(BaseModel):
-<<<<<<< HEAD
-    """Conditional Links between source and mutiple destinations."""
-=======
     """Conditional Links between source and multiple destinations."""
->>>>>>> 0393b081
 
     src: str = Field(..., description="Source component name")
     fn: Callable = Field(

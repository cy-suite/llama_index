--- conflicted
+++ resolved
@@ -1,84 +1,80 @@
-"""Base schema for callback managers."""
-import uuid
-from dataclasses import dataclass
-from datetime import datetime
-from enum import Enum
-from typing import Any, Dict, Optional
-
-# timestamp for callback events
-TIMESTAMP_FORMAT = "%m/%d/%Y, %H:%M:%S.%f"
-
-# base trace_id for the tracemap in callback_manager
-BASE_TRACE_EVENT = "root"
-
-
-class CBEventType(str, Enum):
-    """Callback manager event types.
-
-    Attributes:
-        CHUNKING: Logs for the before and after of text splitting.
-        NODE_PARSING: Logs for the documents and the nodes that they are parsed into.
-        EMBEDDING: Logs for the number of texts embedded.
-        LLM: Logs for the template and response of LLM calls.
-        QUERY: Keeps track of the start and end of each query.
-        RETRIEVE: Logs for the nodes retrieved for a query.
-        SYNTHESIZE: Logs for the result for synthesize calls.
-        TREE: Logs for the summary and level of summaries generated.
-        SUB_QUESTIONS: Logs for the sub questions and answers generated.
-    """
-
-    CHUNKING = "chunking"
-    NODE_PARSING = "node_parsing"
-    EMBEDDING = "embedding"
-    LLM = "llm"
-    QUERY = "query"
-    RETRIEVE = "retrieve"
-    SYNTHESIZE = "synthesize"
-    TREE = "tree"
-    SUB_QUESTION = "sub_question"
-
-
-class EventPayload(str, Enum):
-    DOCUMENTS = "documents"  # list of documents before parsing
-    CHUNKS = "chunks"  # list of text chunks
-    NODES = "nodes"  # list of nodes
-    PROMPT = "formatted_prompt"  # formatted prompt sent to LLM
-    RESPONSE = "response"  # response from LLM
-    TEMPLATE = "template"  # template used in LLM call
-    QUERY_STR = "query_str"  # query used for query engine
-<<<<<<< HEAD
-    SUB_QUESTION = "sub_question"  # a sub question & answer + sources
-=======
-    SUB_QUESTIONS = "sub_questions"  # list of sub question & answer pairs
-    EMBEDDINGS = "embeddings"  # list of embeddings
->>>>>>> 9669d40a
-
-
-# events that will never have children events
-LEAF_EVENTS = (CBEventType.CHUNKING, CBEventType.LLM, CBEventType.EMBEDDING)
-
-
-@dataclass
-class CBEvent:
-    """Generic class to store event information."""
-
-    event_type: CBEventType
-    payload: Optional[Dict[str, Any]] = None
-    time: str = ""
-    id_: str = ""
-
-    def __post_init__(self) -> None:
-        """Init time and id if needed."""
-        if not self.time:
-            self.time = datetime.now().strftime(TIMESTAMP_FORMAT)
-        if not self.id_:
-            self.id = str(uuid.uuid4())
-
-
-@dataclass
-class EventStats:
-    """Time-based Statistics for events."""
-
-    total_secs: float
-    average_secs: float
-    total_count: int
+"""Base schema for callback managers."""
+import uuid
+from dataclasses import dataclass
+from datetime import datetime
+from enum import Enum
+from typing import Any, Dict, Optional
+
+# timestamp for callback events
+TIMESTAMP_FORMAT = "%m/%d/%Y, %H:%M:%S.%f"
+
+# base trace_id for the tracemap in callback_manager
+BASE_TRACE_EVENT = "root"
+
+
+class CBEventType(str, Enum):
+    """Callback manager event types.
+
+    Attributes:
+        CHUNKING: Logs for the before and after of text splitting.
+        NODE_PARSING: Logs for the documents and the nodes that they are parsed into.
+        EMBEDDING: Logs for the number of texts embedded.
+        LLM: Logs for the template and response of LLM calls.
+        QUERY: Keeps track of the start and end of each query.
+        RETRIEVE: Logs for the nodes retrieved for a query.
+        SYNTHESIZE: Logs for the result for synthesize calls.
+        TREE: Logs for the summary and level of summaries generated.
+        SUB_QUESTIONS: Logs for the sub questions and answers generated.
+    """
+
+    CHUNKING = "chunking"
+    NODE_PARSING = "node_parsing"
+    EMBEDDING = "embedding"
+    LLM = "llm"
+    QUERY = "query"
+    RETRIEVE = "retrieve"
+    SYNTHESIZE = "synthesize"
+    TREE = "tree"
+    SUB_QUESTION = "sub_question"
+
+
+class EventPayload(str, Enum):
+    DOCUMENTS = "documents"  # list of documents before parsing
+    CHUNKS = "chunks"  # list of text chunks
+    NODES = "nodes"  # list of nodes
+    PROMPT = "formatted_prompt"  # formatted prompt sent to LLM
+    RESPONSE = "response"  # response from LLM
+    TEMPLATE = "template"  # template used in LLM call
+    QUERY_STR = "query_str"  # query used for query engine
+    SUB_QUESTION = "sub_question"  # a sub question & answer + sources
+    EMBEDDINGS = "embeddings"  # list of embeddings
+
+
+# events that will never have children events
+LEAF_EVENTS = (CBEventType.CHUNKING, CBEventType.LLM, CBEventType.EMBEDDING)
+
+
+@dataclass
+class CBEvent:
+    """Generic class to store event information."""
+
+    event_type: CBEventType
+    payload: Optional[Dict[str, Any]] = None
+    time: str = ""
+    id_: str = ""
+
+    def __post_init__(self) -> None:
+        """Init time and id if needed."""
+        if not self.time:
+            self.time = datetime.now().strftime(TIMESTAMP_FORMAT)
+        if not self.id_:
+            self.id = str(uuid.uuid4())
+
+
+@dataclass
+class EventStats:
+    """Time-based Statistics for events."""
+
+    total_secs: float
+    average_secs: float
+    total_count: int
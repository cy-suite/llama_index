--- conflicted
+++ resolved
@@ -7,11 +7,7 @@
 
 from llama_index.tools import ToolOutput
 from llama_index.llms.base import ChatMessage, ChatResponseGen, ChatResponseAsyncGen
-<<<<<<< HEAD
-=======
 from llama_index.memory import BaseMemory
-from llama_index.response.schema import RESPONSE_TYPE, StreamingResponse
->>>>>>> e82d6afa
 
 logger = logging.getLogger(__name__)
 
@@ -45,13 +41,8 @@
                 self.response += delta
         return self.response
 
-<<<<<<< HEAD
-    def write_response_to_history(self, chat_history: List[ChatMessage]) -> None:
+    def write_response_to_history(self, memory: BaseMemory) -> None:
         if self.chat_stream is None:
-=======
-    def write_response_to_history(self, memory: BaseMemory) -> None:
-        if isinstance(self._chat_stream, AsyncGenerator):
->>>>>>> e82d6afa
             raise ValueError(
                 "chat_stream is None. Cannot write to history without chat_stream."
             )
@@ -69,13 +60,8 @@
 
         self._is_done = True
 
-<<<<<<< HEAD
-    async def awrite_response_to_history(self, chat_history: List[ChatMessage]) -> None:
+    async def awrite_response_to_history(self, memory: BaseMemory) -> None:
         if self.achat_stream is None:
-=======
-    async def awrite_response_to_history(self, memory: BaseMemory) -> None:
-        if isinstance(self._chat_stream, Generator):
->>>>>>> e82d6afa
             raise ValueError(
                 "achat_stream is None. Cannot asynchronously write to "
                 "history without achat_stream."

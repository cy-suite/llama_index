<<<<<<< HEAD
import logging
from dataclasses import dataclass
from typing import List, Optional

import llama_index
from llama_index.bridge.pydantic import BaseModel
from llama_index.callbacks.base import CallbackManager
from llama_index.embeddings.base import BaseEmbedding
from llama_index.embeddings.utils import EmbedType, resolve_embed_model
from llama_index.indices.prompt_helper import PromptHelper
from llama_index.llm_predictor import LLMPredictor
from llama_index.llm_predictor.base import BaseLLMPredictor, LLMMetadata
from llama_index.llms.base import LLM
from llama_index.llms.utils import LLMType, resolve_llm
from llama_index.logger import LlamaLogger
from llama_index.node_parser.interface import NodeParser
from llama_index.node_parser.text.sentence import (
    DEFAULT_CHUNK_SIZE,
    SENTENCE_CHUNK_OVERLAP,
    SentenceSplitter,
)
from llama_index.prompts.base import BasePromptTemplate
from llama_index.schema import TransformComponent
from llama_index.types import PydanticProgramMode

logger = logging.getLogger(__name__)


def _get_default_node_parser(
    chunk_size: int = DEFAULT_CHUNK_SIZE,
    chunk_overlap: int = SENTENCE_CHUNK_OVERLAP,
    callback_manager: Optional[CallbackManager] = None,
) -> NodeParser:
    """Get default node parser."""
    return SentenceSplitter(
        chunk_size=chunk_size,
        chunk_overlap=chunk_overlap,
        callback_manager=callback_manager or CallbackManager(),
    )


def _get_default_prompt_helper(
    llm_metadata: LLMMetadata,
    context_window: Optional[int] = None,
    num_output: Optional[int] = None,
) -> PromptHelper:
    """Get default prompt helper."""
    if context_window is not None:
        llm_metadata.context_window = context_window
    if num_output is not None:
        llm_metadata.num_output = num_output
    return PromptHelper.from_llm_metadata(llm_metadata=llm_metadata)


class ServiceContextData(BaseModel):
    llm: dict
    llm_predictor: dict
    prompt_helper: dict
    embed_model: dict
    transformations: List[dict]


@dataclass
class ServiceContext:
    """Service Context container.

    The service context container is a utility container for LlamaIndex
    index and query classes. It contains the following:
    - llm_predictor: BaseLLMPredictor
    - prompt_helper: PromptHelper
    - embed_model: BaseEmbedding
    - node_parser: NodeParser
    - llama_logger: LlamaLogger (deprecated)
    - callback_manager: CallbackManager

    """

    llm_predictor: BaseLLMPredictor
    prompt_helper: PromptHelper
    embed_model: BaseEmbedding
    transformations: List[TransformComponent]
    llama_logger: LlamaLogger
    callback_manager: CallbackManager

    @classmethod
    def from_defaults(
        cls,
        llm_predictor: Optional[BaseLLMPredictor] = None,
        llm: Optional[LLMType] = "default",
        prompt_helper: Optional[PromptHelper] = None,
        embed_model: Optional[EmbedType] = "default",
        node_parser: Optional[NodeParser] = None,
        transformations: Optional[List[TransformComponent]] = None,
        llama_logger: Optional[LlamaLogger] = None,
        callback_manager: Optional[CallbackManager] = None,
        system_prompt: Optional[str] = None,
        query_wrapper_prompt: Optional[BasePromptTemplate] = None,
        # pydantic program mode (used if output_cls is specified)
        pydantic_program_mode: PydanticProgramMode = PydanticProgramMode.DEFAULT,
        # node parser kwargs
        chunk_size: Optional[int] = None,
        chunk_overlap: Optional[int] = None,
        # prompt helper kwargs
        context_window: Optional[int] = None,
        num_output: Optional[int] = None,
        # deprecated kwargs
        chunk_size_limit: Optional[int] = None,
    ) -> "ServiceContext":
        """Create a ServiceContext from defaults.
        If an argument is specified, then use the argument value provided for that
        parameter. If an argument is not specified, then use the default value.

        You can change the base defaults by setting llama_index.global_service_context
        to a ServiceContext object with your desired settings.

        Args:
            llm_predictor (Optional[BaseLLMPredictor]): LLMPredictor
            prompt_helper (Optional[PromptHelper]): PromptHelper
            embed_model (Optional[BaseEmbedding]): BaseEmbedding
                or "local" (use local model)
            node_parser (Optional[NodeParser]): NodeParser
            llama_logger (Optional[LlamaLogger]): LlamaLogger (deprecated)
            chunk_size (Optional[int]): chunk_size
            callback_manager (Optional[CallbackManager]): CallbackManager
            system_prompt (Optional[str]): System-wide prompt to be prepended
                to all input prompts, used to guide system "decision making"
            query_wrapper_prompt (Optional[BasePromptTemplate]): A format to wrap
                passed-in input queries.

        Deprecated Args:
            chunk_size_limit (Optional[int]): renamed to chunk_size

        """
        if chunk_size_limit is not None and chunk_size is None:
            logger.warning(
                "chunk_size_limit is deprecated, please specify chunk_size instead"
            )
            chunk_size = chunk_size_limit

        if llama_index.global_service_context is not None:
            return cls.from_service_context(
                llama_index.global_service_context,
                llm_predictor=llm_predictor,
                llm=llm,
                prompt_helper=prompt_helper,
                embed_model=embed_model,
                node_parser=node_parser,
                llama_logger=llama_logger,
                callback_manager=callback_manager,
                chunk_size=chunk_size,
                chunk_size_limit=chunk_size_limit,
            )

        callback_manager = callback_manager or CallbackManager([])
        if llm != "default":
            if llm_predictor is not None:
                raise ValueError("Cannot specify both llm and llm_predictor")
            llm = resolve_llm(llm)
        llm_predictor = llm_predictor or LLMPredictor(
            llm=llm, pydantic_program_mode=pydantic_program_mode
        )
        if isinstance(llm_predictor, LLMPredictor):
            llm_predictor.llm.callback_manager = callback_manager
            if system_prompt:
                llm_predictor.system_prompt = system_prompt
            if query_wrapper_prompt:
                llm_predictor.query_wrapper_prompt = query_wrapper_prompt

        # NOTE: the embed_model isn't used in all indices
        # NOTE: embed model should be a transformation, but the way the service
        # context works, we can't put in there yet.
        embed_model = resolve_embed_model(embed_model)
        embed_model.callback_manager = callback_manager

        prompt_helper = prompt_helper or _get_default_prompt_helper(
            llm_metadata=llm_predictor.metadata,
            context_window=context_window,
            num_output=num_output,
        )

        node_parser = node_parser or _get_default_node_parser(
            chunk_size=chunk_size or DEFAULT_CHUNK_SIZE,
            chunk_overlap=chunk_overlap or SENTENCE_CHUNK_OVERLAP,
            callback_manager=callback_manager,
        )

        transformations = transformations or [node_parser]

        llama_logger = llama_logger or LlamaLogger()

        return cls(
            llm_predictor=llm_predictor,
            embed_model=embed_model,
            prompt_helper=prompt_helper,
            transformations=transformations,
            llama_logger=llama_logger,  # deprecated
            callback_manager=callback_manager,
        )

    @classmethod
    def from_service_context(
        cls,
        service_context: "ServiceContext",
        llm_predictor: Optional[BaseLLMPredictor] = None,
        llm: Optional[LLMType] = "default",
        prompt_helper: Optional[PromptHelper] = None,
        embed_model: Optional[EmbedType] = "default",
        node_parser: Optional[NodeParser] = None,
        transformations: Optional[List[TransformComponent]] = None,
        llama_logger: Optional[LlamaLogger] = None,
        callback_manager: Optional[CallbackManager] = None,
        system_prompt: Optional[str] = None,
        query_wrapper_prompt: Optional[BasePromptTemplate] = None,
        # node parser kwargs
        chunk_size: Optional[int] = None,
        chunk_overlap: Optional[int] = None,
        # prompt helper kwargs
        context_window: Optional[int] = None,
        num_output: Optional[int] = None,
        # deprecated kwargs
        chunk_size_limit: Optional[int] = None,
    ) -> "ServiceContext":
        """Instantiate a new service context using a previous as the defaults."""
        if chunk_size_limit is not None and chunk_size is None:
            logger.warning(
                "chunk_size_limit is deprecated, please specify chunk_size",
                DeprecationWarning,
            )
            chunk_size = chunk_size_limit

        callback_manager = callback_manager or service_context.callback_manager
        if llm != "default":
            if llm_predictor is not None:
                raise ValueError("Cannot specify both llm and llm_predictor")
            llm = resolve_llm(llm)
            llm_predictor = LLMPredictor(llm=llm)

        llm_predictor = llm_predictor or service_context.llm_predictor
        if isinstance(llm_predictor, LLMPredictor):
            llm_predictor.llm.callback_manager = callback_manager
            if system_prompt:
                llm_predictor.system_prompt = system_prompt
            if query_wrapper_prompt:
                llm_predictor.query_wrapper_prompt = query_wrapper_prompt

        # NOTE: the embed_model isn't used in all indices
        # default to using the embed model passed from the service context
        if embed_model == "default":
            embed_model = service_context.embed_model
        embed_model = resolve_embed_model(embed_model)
        embed_model.callback_manager = callback_manager

        prompt_helper = prompt_helper or service_context.prompt_helper
        if context_window is not None or num_output is not None:
            prompt_helper = _get_default_prompt_helper(
                llm_metadata=llm_predictor.metadata,
                context_window=context_window,
                num_output=num_output,
            )

        transformations = transformations or []
        node_parser_found = False
        for transform in service_context.transformations:
            if isinstance(transform, NodeParser):
                node_parser_found = True
                break

        if not node_parser_found:
            node_parser = node_parser or _get_default_node_parser(
                chunk_size=chunk_size or DEFAULT_CHUNK_SIZE,
                chunk_overlap=chunk_overlap or SENTENCE_CHUNK_OVERLAP,
                callback_manager=callback_manager,
            )
            transformations = [node_parser, *transformations]

        llama_logger = llama_logger or service_context.llama_logger

        return cls(
            llm_predictor=llm_predictor,
            embed_model=embed_model,
            prompt_helper=prompt_helper,
            transformations=transformations,
            llama_logger=llama_logger,  # deprecated
            callback_manager=callback_manager,
        )

    @property
    def llm(self) -> LLM:
        if not isinstance(self.llm_predictor, LLMPredictor):
            raise ValueError("llm_predictor must be an instance of LLMPredictor")
        return self.llm_predictor.llm

    def to_dict(self) -> dict:
        """Convert service context to dict."""
        llm_dict = self.llm_predictor.llm.to_dict()
        llm_predictor_dict = self.llm_predictor.to_dict()

        embed_model_dict = self.embed_model.to_dict()

        prompt_helper_dict = self.prompt_helper.to_dict()

        tranform_list_dict = [x.to_dict() for x in self.transformations]

        return ServiceContextData(
            llm=llm_dict,
            llm_predictor=llm_predictor_dict,
            prompt_helper=prompt_helper_dict,
            embed_model=embed_model_dict,
            transformations=tranform_list_dict,
        ).dict()

    @classmethod
    def from_dict(cls, data: dict) -> "ServiceContext":
        from llama_index.embeddings.loading import load_embed_model
        from llama_index.extractors.loading import load_extractor
        from llama_index.llm_predictor.loading import load_predictor
        from llama_index.node_parser.loading import load_parser

        service_context_data = ServiceContextData.parse_obj(data)

        llm_predictor = load_predictor(service_context_data.llm_predictor)

        embed_model = load_embed_model(service_context_data.embed_model)

        prompt_helper = PromptHelper.from_dict(service_context_data.prompt_helper)

        transformations: List[TransformComponent] = []
        for transform in service_context_data.transformations:
            try:
                transformations.append(load_parser(transform))
            except ValueError:
                transformations.append(load_extractor(transform))

        return cls.from_defaults(
            llm_predictor=llm_predictor,
            prompt_helper=prompt_helper,
            embed_model=embed_model,
            transformations=transformations,
        )


def set_global_service_context(service_context: Optional[ServiceContext]) -> None:
    """Helper function to set the global service context."""
    llama_index.global_service_context = service_context
=======
# for backwards compatibility
from llama_index.service_context import ServiceContext

__all__ = [
    "ServiceContext",
]
>>>>>>> 0e3f4960
<|MERGE_RESOLUTION|>--- conflicted
+++ resolved
@@ -1,353 +1,6 @@
-<<<<<<< HEAD
-import logging
-from dataclasses import dataclass
-from typing import List, Optional
-
-import llama_index
-from llama_index.bridge.pydantic import BaseModel
-from llama_index.callbacks.base import CallbackManager
-from llama_index.embeddings.base import BaseEmbedding
-from llama_index.embeddings.utils import EmbedType, resolve_embed_model
-from llama_index.indices.prompt_helper import PromptHelper
-from llama_index.llm_predictor import LLMPredictor
-from llama_index.llm_predictor.base import BaseLLMPredictor, LLMMetadata
-from llama_index.llms.base import LLM
-from llama_index.llms.utils import LLMType, resolve_llm
-from llama_index.logger import LlamaLogger
-from llama_index.node_parser.interface import NodeParser
-from llama_index.node_parser.text.sentence import (
-    DEFAULT_CHUNK_SIZE,
-    SENTENCE_CHUNK_OVERLAP,
-    SentenceSplitter,
-)
-from llama_index.prompts.base import BasePromptTemplate
-from llama_index.schema import TransformComponent
-from llama_index.types import PydanticProgramMode
-
-logger = logging.getLogger(__name__)
-
-
-def _get_default_node_parser(
-    chunk_size: int = DEFAULT_CHUNK_SIZE,
-    chunk_overlap: int = SENTENCE_CHUNK_OVERLAP,
-    callback_manager: Optional[CallbackManager] = None,
-) -> NodeParser:
-    """Get default node parser."""
-    return SentenceSplitter(
-        chunk_size=chunk_size,
-        chunk_overlap=chunk_overlap,
-        callback_manager=callback_manager or CallbackManager(),
-    )
-
-
-def _get_default_prompt_helper(
-    llm_metadata: LLMMetadata,
-    context_window: Optional[int] = None,
-    num_output: Optional[int] = None,
-) -> PromptHelper:
-    """Get default prompt helper."""
-    if context_window is not None:
-        llm_metadata.context_window = context_window
-    if num_output is not None:
-        llm_metadata.num_output = num_output
-    return PromptHelper.from_llm_metadata(llm_metadata=llm_metadata)
-
-
-class ServiceContextData(BaseModel):
-    llm: dict
-    llm_predictor: dict
-    prompt_helper: dict
-    embed_model: dict
-    transformations: List[dict]
-
-
-@dataclass
-class ServiceContext:
-    """Service Context container.
-
-    The service context container is a utility container for LlamaIndex
-    index and query classes. It contains the following:
-    - llm_predictor: BaseLLMPredictor
-    - prompt_helper: PromptHelper
-    - embed_model: BaseEmbedding
-    - node_parser: NodeParser
-    - llama_logger: LlamaLogger (deprecated)
-    - callback_manager: CallbackManager
-
-    """
-
-    llm_predictor: BaseLLMPredictor
-    prompt_helper: PromptHelper
-    embed_model: BaseEmbedding
-    transformations: List[TransformComponent]
-    llama_logger: LlamaLogger
-    callback_manager: CallbackManager
-
-    @classmethod
-    def from_defaults(
-        cls,
-        llm_predictor: Optional[BaseLLMPredictor] = None,
-        llm: Optional[LLMType] = "default",
-        prompt_helper: Optional[PromptHelper] = None,
-        embed_model: Optional[EmbedType] = "default",
-        node_parser: Optional[NodeParser] = None,
-        transformations: Optional[List[TransformComponent]] = None,
-        llama_logger: Optional[LlamaLogger] = None,
-        callback_manager: Optional[CallbackManager] = None,
-        system_prompt: Optional[str] = None,
-        query_wrapper_prompt: Optional[BasePromptTemplate] = None,
-        # pydantic program mode (used if output_cls is specified)
-        pydantic_program_mode: PydanticProgramMode = PydanticProgramMode.DEFAULT,
-        # node parser kwargs
-        chunk_size: Optional[int] = None,
-        chunk_overlap: Optional[int] = None,
-        # prompt helper kwargs
-        context_window: Optional[int] = None,
-        num_output: Optional[int] = None,
-        # deprecated kwargs
-        chunk_size_limit: Optional[int] = None,
-    ) -> "ServiceContext":
-        """Create a ServiceContext from defaults.
-        If an argument is specified, then use the argument value provided for that
-        parameter. If an argument is not specified, then use the default value.
-
-        You can change the base defaults by setting llama_index.global_service_context
-        to a ServiceContext object with your desired settings.
-
-        Args:
-            llm_predictor (Optional[BaseLLMPredictor]): LLMPredictor
-            prompt_helper (Optional[PromptHelper]): PromptHelper
-            embed_model (Optional[BaseEmbedding]): BaseEmbedding
-                or "local" (use local model)
-            node_parser (Optional[NodeParser]): NodeParser
-            llama_logger (Optional[LlamaLogger]): LlamaLogger (deprecated)
-            chunk_size (Optional[int]): chunk_size
-            callback_manager (Optional[CallbackManager]): CallbackManager
-            system_prompt (Optional[str]): System-wide prompt to be prepended
-                to all input prompts, used to guide system "decision making"
-            query_wrapper_prompt (Optional[BasePromptTemplate]): A format to wrap
-                passed-in input queries.
-
-        Deprecated Args:
-            chunk_size_limit (Optional[int]): renamed to chunk_size
-
-        """
-        if chunk_size_limit is not None and chunk_size is None:
-            logger.warning(
-                "chunk_size_limit is deprecated, please specify chunk_size instead"
-            )
-            chunk_size = chunk_size_limit
-
-        if llama_index.global_service_context is not None:
-            return cls.from_service_context(
-                llama_index.global_service_context,
-                llm_predictor=llm_predictor,
-                llm=llm,
-                prompt_helper=prompt_helper,
-                embed_model=embed_model,
-                node_parser=node_parser,
-                llama_logger=llama_logger,
-                callback_manager=callback_manager,
-                chunk_size=chunk_size,
-                chunk_size_limit=chunk_size_limit,
-            )
-
-        callback_manager = callback_manager or CallbackManager([])
-        if llm != "default":
-            if llm_predictor is not None:
-                raise ValueError("Cannot specify both llm and llm_predictor")
-            llm = resolve_llm(llm)
-        llm_predictor = llm_predictor or LLMPredictor(
-            llm=llm, pydantic_program_mode=pydantic_program_mode
-        )
-        if isinstance(llm_predictor, LLMPredictor):
-            llm_predictor.llm.callback_manager = callback_manager
-            if system_prompt:
-                llm_predictor.system_prompt = system_prompt
-            if query_wrapper_prompt:
-                llm_predictor.query_wrapper_prompt = query_wrapper_prompt
-
-        # NOTE: the embed_model isn't used in all indices
-        # NOTE: embed model should be a transformation, but the way the service
-        # context works, we can't put in there yet.
-        embed_model = resolve_embed_model(embed_model)
-        embed_model.callback_manager = callback_manager
-
-        prompt_helper = prompt_helper or _get_default_prompt_helper(
-            llm_metadata=llm_predictor.metadata,
-            context_window=context_window,
-            num_output=num_output,
-        )
-
-        node_parser = node_parser or _get_default_node_parser(
-            chunk_size=chunk_size or DEFAULT_CHUNK_SIZE,
-            chunk_overlap=chunk_overlap or SENTENCE_CHUNK_OVERLAP,
-            callback_manager=callback_manager,
-        )
-
-        transformations = transformations or [node_parser]
-
-        llama_logger = llama_logger or LlamaLogger()
-
-        return cls(
-            llm_predictor=llm_predictor,
-            embed_model=embed_model,
-            prompt_helper=prompt_helper,
-            transformations=transformations,
-            llama_logger=llama_logger,  # deprecated
-            callback_manager=callback_manager,
-        )
-
-    @classmethod
-    def from_service_context(
-        cls,
-        service_context: "ServiceContext",
-        llm_predictor: Optional[BaseLLMPredictor] = None,
-        llm: Optional[LLMType] = "default",
-        prompt_helper: Optional[PromptHelper] = None,
-        embed_model: Optional[EmbedType] = "default",
-        node_parser: Optional[NodeParser] = None,
-        transformations: Optional[List[TransformComponent]] = None,
-        llama_logger: Optional[LlamaLogger] = None,
-        callback_manager: Optional[CallbackManager] = None,
-        system_prompt: Optional[str] = None,
-        query_wrapper_prompt: Optional[BasePromptTemplate] = None,
-        # node parser kwargs
-        chunk_size: Optional[int] = None,
-        chunk_overlap: Optional[int] = None,
-        # prompt helper kwargs
-        context_window: Optional[int] = None,
-        num_output: Optional[int] = None,
-        # deprecated kwargs
-        chunk_size_limit: Optional[int] = None,
-    ) -> "ServiceContext":
-        """Instantiate a new service context using a previous as the defaults."""
-        if chunk_size_limit is not None and chunk_size is None:
-            logger.warning(
-                "chunk_size_limit is deprecated, please specify chunk_size",
-                DeprecationWarning,
-            )
-            chunk_size = chunk_size_limit
-
-        callback_manager = callback_manager or service_context.callback_manager
-        if llm != "default":
-            if llm_predictor is not None:
-                raise ValueError("Cannot specify both llm and llm_predictor")
-            llm = resolve_llm(llm)
-            llm_predictor = LLMPredictor(llm=llm)
-
-        llm_predictor = llm_predictor or service_context.llm_predictor
-        if isinstance(llm_predictor, LLMPredictor):
-            llm_predictor.llm.callback_manager = callback_manager
-            if system_prompt:
-                llm_predictor.system_prompt = system_prompt
-            if query_wrapper_prompt:
-                llm_predictor.query_wrapper_prompt = query_wrapper_prompt
-
-        # NOTE: the embed_model isn't used in all indices
-        # default to using the embed model passed from the service context
-        if embed_model == "default":
-            embed_model = service_context.embed_model
-        embed_model = resolve_embed_model(embed_model)
-        embed_model.callback_manager = callback_manager
-
-        prompt_helper = prompt_helper or service_context.prompt_helper
-        if context_window is not None or num_output is not None:
-            prompt_helper = _get_default_prompt_helper(
-                llm_metadata=llm_predictor.metadata,
-                context_window=context_window,
-                num_output=num_output,
-            )
-
-        transformations = transformations or []
-        node_parser_found = False
-        for transform in service_context.transformations:
-            if isinstance(transform, NodeParser):
-                node_parser_found = True
-                break
-
-        if not node_parser_found:
-            node_parser = node_parser or _get_default_node_parser(
-                chunk_size=chunk_size or DEFAULT_CHUNK_SIZE,
-                chunk_overlap=chunk_overlap or SENTENCE_CHUNK_OVERLAP,
-                callback_manager=callback_manager,
-            )
-            transformations = [node_parser, *transformations]
-
-        llama_logger = llama_logger or service_context.llama_logger
-
-        return cls(
-            llm_predictor=llm_predictor,
-            embed_model=embed_model,
-            prompt_helper=prompt_helper,
-            transformations=transformations,
-            llama_logger=llama_logger,  # deprecated
-            callback_manager=callback_manager,
-        )
-
-    @property
-    def llm(self) -> LLM:
-        if not isinstance(self.llm_predictor, LLMPredictor):
-            raise ValueError("llm_predictor must be an instance of LLMPredictor")
-        return self.llm_predictor.llm
-
-    def to_dict(self) -> dict:
-        """Convert service context to dict."""
-        llm_dict = self.llm_predictor.llm.to_dict()
-        llm_predictor_dict = self.llm_predictor.to_dict()
-
-        embed_model_dict = self.embed_model.to_dict()
-
-        prompt_helper_dict = self.prompt_helper.to_dict()
-
-        tranform_list_dict = [x.to_dict() for x in self.transformations]
-
-        return ServiceContextData(
-            llm=llm_dict,
-            llm_predictor=llm_predictor_dict,
-            prompt_helper=prompt_helper_dict,
-            embed_model=embed_model_dict,
-            transformations=tranform_list_dict,
-        ).dict()
-
-    @classmethod
-    def from_dict(cls, data: dict) -> "ServiceContext":
-        from llama_index.embeddings.loading import load_embed_model
-        from llama_index.extractors.loading import load_extractor
-        from llama_index.llm_predictor.loading import load_predictor
-        from llama_index.node_parser.loading import load_parser
-
-        service_context_data = ServiceContextData.parse_obj(data)
-
-        llm_predictor = load_predictor(service_context_data.llm_predictor)
-
-        embed_model = load_embed_model(service_context_data.embed_model)
-
-        prompt_helper = PromptHelper.from_dict(service_context_data.prompt_helper)
-
-        transformations: List[TransformComponent] = []
-        for transform in service_context_data.transformations:
-            try:
-                transformations.append(load_parser(transform))
-            except ValueError:
-                transformations.append(load_extractor(transform))
-
-        return cls.from_defaults(
-            llm_predictor=llm_predictor,
-            prompt_helper=prompt_helper,
-            embed_model=embed_model,
-            transformations=transformations,
-        )
-
-
-def set_global_service_context(service_context: Optional[ServiceContext]) -> None:
-    """Helper function to set the global service context."""
-    llama_index.global_service_context = service_context
-=======
 # for backwards compatibility
 from llama_index.service_context import ServiceContext
 
 __all__ = [
     "ServiceContext",
-]
->>>>>>> 0e3f4960
+]
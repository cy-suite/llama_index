"""Vectara index.
An index that that is built on top of Vectara.
"""

import json
import logging
<<<<<<< HEAD
from typing import Any, Dict, List, Optional, Tuple
=======
from typing import Any, List, Optional, Tuple
>>>>>>> c17d1497

from llama_index.callbacks.base import CallbackManager
from llama_index.constants import DEFAULT_SIMILARITY_TOP_K
from llama_index.core import BaseRetriever
from llama_index.indices.managed.types import ManagedIndexQueryMode
from llama_index.indices.managed.vectara.base import VectaraIndex
from llama_index.schema import NodeWithScore, QueryBundle, TextNode

_logger = logging.getLogger(__name__)


class VectaraRetriever(BaseRetriever):
    """Vectara Retriever.

    Args:
        index (VectaraIndex): the Vectara Index
        similarity_top_k (int): number of top k results to return.
        vectara_query_mode (str): vector store query mode
            See reference for vectara_query_mode for full list of supported modes.
        lambda_val (float): for hybrid search.
            0 = neural search only.
            1 = keyword match only.
            In between values are a linear interpolation
        n_sentences_before (int):
            number of sentences before the matched sentence to return in the node
        n_sentences_after (int):
             number of sentences after the matched sentence to return in the node
        filter: metadata filter (if specified)
<<<<<<< HEAD
        vectara_kwargs (dict): Additional vectara specific kwargs to pass
            through to Vectara at query time.
            * mmr_k: number of results to fetch for MMR, defaults to 50
            * mmr_diversity_bias: number between 0 and 1 that determines the degree
                of diversity among the results with 0 corresponding
                to minimum diversity and 1 to maximum diversity.
                Defaults to 0.3.
            * summary_enabled: whether to generate summaries or not. Defaults to False.
            * summary_response_lang: language to use for summary generation.
            * summary_num_results: number of results to use for summary generation.
            * summary_prompt_name: name of the prompt to use for summary generation.
=======
        mmr_k: number of results to fetch for MMR, defaults to 50
        mmr_diversity_bias: number between 0 and 1 that determines the degree
            of diversity among the results with 0 corresponding
            to minimum diversity and 1 to maximum diversity.
            Defaults to 0.3.
        summary_enabled: whether to generate summaries or not. Defaults to False.
        summary_response_lang: language to use for summary generation.
        summary_num_results: number of results to use for summary generation.
        summary_prompt_name: name of the prompt to use for summary generation.
>>>>>>> c17d1497
    """

    def __init__(
        self,
        index: VectaraIndex,
        similarity_top_k: int = DEFAULT_SIMILARITY_TOP_K,
        vectara_query_mode: ManagedIndexQueryMode = ManagedIndexQueryMode.DEFAULT,
        lambda_val: float = 0.025,
        n_sentences_before: int = 2,
        n_sentences_after: int = 2,
        filter: str = "",
        callback_manager: Optional[CallbackManager] = None,
        **kwargs: Any,
    ) -> None:
        """Initialize params."""
        self._index = index
        self._similarity_top_k = similarity_top_k
        self._lambda_val = lambda_val
        self._n_sentences_before = n_sentences_before
        self._n_sentences_after = n_sentences_after
        self._filter = filter

        if vectara_query_mode == ManagedIndexQueryMode.MMR:
            self._mmr = True
            self._mmr_k = kwargs.get("mmr_k", 50)
            self._mmr_diversity_bias = kwargs.get("mmr_diversity_bias", 0.3)
        else:
            self._mmr = False

        if kwargs.get("summary_enabled", False):
            self._summary_enabled = True
            self._summary_response_lang = kwargs.get("summary_response_lang", "eng")
            self._summary_num_results = kwargs.get("summary_num_results", 7)
            self._summary_prompt_name = kwargs.get(
                "summary_prompt_name", "vectara-summary-ext-v1.2.0"
            )
        else:
            self._summary_enabled = False
        super().__init__(callback_manager)

    def _get_post_headers(self) -> dict:
        """Returns headers that should be attached to each post request."""
        return {
            "x-api-key": self._index._vectara_api_key,
            "customer-id": self._index._vectara_customer_id,
            "Content-Type": "application/json",
            "X-Source": "llama_index",
        }

    @property
    def similarity_top_k(self) -> int:
        """Return similarity top k."""
        return self._similarity_top_k

    @similarity_top_k.setter
    def similarity_top_k(self, similarity_top_k: int) -> None:
        """Set similarity top k."""
        self._similarity_top_k = similarity_top_k

    def _retrieve(
        self,
        query_bundle: QueryBundle,
        **kwargs: Any,
    ) -> List[NodeWithScore]:
        """Retrieve top k most similar nodes.

        Args:
            query: Query Bundle
        """
        return self._vectara_query(query_bundle, **kwargs)[0]  # return top_nodes only

    def _vectara_query(
        self,
        query_bundle: QueryBundle,
        **kwargs: Any,
    ) -> Tuple[List[NodeWithScore], str]:
        """Query Vectara index to get for top k most similar nodes.

        Args:
            query: Query Bundle
        """
        corpus_key = {
            "customerId": self._index._vectara_customer_id,
            "corpusId": self._index._vectara_corpus_id,
            "lexicalInterpolationConfig": {"lambda": self._lambda_val},
        }
        if len(self._filter) > 0:
            corpus_key["metadataFilter"] = self._filter

        data = {
            "query": [
                {
                    "query": query_bundle.query_str,
                    "start": 0,
                    "numResults": self._mmr_k if self._mmr else self._similarity_top_k,
                    "contextConfig": {
                        "sentencesBefore": self._n_sentences_before,
                        "sentencesAfter": self._n_sentences_after,
                    },
                    "corpusKey": [corpus_key],
                }
            ]
        }
        if self._mmr:
            data["query"][0]["rerankingConfig"] = {
                "rerankerId": 272725718,
                "mmrConfig": {"diversityBias": self._mmr_diversity_bias},
            }

        if self._summary_enabled:
            data["query"][0]["summary"] = [
                {
                    "responseLang": self._summary_response_lang,
                    "maxSummarizedResults": self._summary_num_results,
                    "summarizerPromptName": self._summary_prompt_name,
                }
            ]

        response = self._index._session.post(
            headers=self._get_post_headers(),
            url="https://api.vectara.io/v1/query",
            data=json.dumps(data),
            timeout=self._index.vectara_api_timeout,
        )

        if response.status_code != 200:
            _logger.error(
                "Query failed %s",
                f"(code {response.status_code}, reason {response.reason}, details "
                f"{response.text})",
            )
            return [], ""

        result = response.json()

        responses = result["responseSet"][0]["response"]
        documents = result["responseSet"][0]["document"]
        summary = (
            result["responseSet"][0]["summary"][0]["text"]
            if self._summary_enabled
            else None
        )

        metadatas = []
        for x in responses:
            md = {m["name"]: m["value"] for m in x["metadata"]}
            doc_num = x["documentIndex"]
            doc_md = {m["name"]: m["value"] for m in documents[doc_num]["metadata"]}
            md.update(doc_md)
            metadatas.append(md)

        top_nodes = []
        for x, md in zip(responses, metadatas):
            doc_inx = x["documentIndex"]
            doc_id = documents[doc_inx]["id"]
            node = NodeWithScore(
                node=TextNode(text=x["text"], id_=doc_id, metadata=md), score=x["score"]  # type: ignore
            )
            top_nodes.append(node)

        return top_nodes[: self._similarity_top_k], summary

    async def _avectara_query(
        self, query_bundle: QueryBundle
    ) -> Tuple[List[NodeWithScore], str]:
        """Asynchronously retrieve nodes given query.

        Implemented by the user.

        """
        return self._vectara_query(query_bundle)<|MERGE_RESOLUTION|>--- conflicted
+++ resolved
@@ -4,11 +4,7 @@
 
 import json
 import logging
-<<<<<<< HEAD
-from typing import Any, Dict, List, Optional, Tuple
-=======
 from typing import Any, List, Optional, Tuple
->>>>>>> c17d1497
 
 from llama_index.callbacks.base import CallbackManager
 from llama_index.constants import DEFAULT_SIMILARITY_TOP_K
@@ -37,19 +33,6 @@
         n_sentences_after (int):
              number of sentences after the matched sentence to return in the node
         filter: metadata filter (if specified)
-<<<<<<< HEAD
-        vectara_kwargs (dict): Additional vectara specific kwargs to pass
-            through to Vectara at query time.
-            * mmr_k: number of results to fetch for MMR, defaults to 50
-            * mmr_diversity_bias: number between 0 and 1 that determines the degree
-                of diversity among the results with 0 corresponding
-                to minimum diversity and 1 to maximum diversity.
-                Defaults to 0.3.
-            * summary_enabled: whether to generate summaries or not. Defaults to False.
-            * summary_response_lang: language to use for summary generation.
-            * summary_num_results: number of results to use for summary generation.
-            * summary_prompt_name: name of the prompt to use for summary generation.
-=======
         mmr_k: number of results to fetch for MMR, defaults to 50
         mmr_diversity_bias: number between 0 and 1 that determines the degree
             of diversity among the results with 0 corresponding
@@ -59,7 +42,6 @@
         summary_response_lang: language to use for summary generation.
         summary_num_results: number of results to use for summary generation.
         summary_prompt_name: name of the prompt to use for summary generation.
->>>>>>> c17d1497
     """
 
     def __init__(

--- conflicted
+++ resolved
@@ -39,29 +39,16 @@
 packages = [{include = "llama_index"}]
 readme = "README.md"
 repository = "https://github.com/run-llama/llama_index"
-<<<<<<< HEAD
-version = "0.8.65"
-=======
 version = "0.9.6.post1"
->>>>>>> 0e3f4960
 
 [tool.poetry.dependencies]
 SQLAlchemy = {extras = ["asyncio"], version = ">=1.4.49"}
 beautifulsoup4 = "^4.12.2"
-<<<<<<< HEAD
-dataclasses-json = "^0.5.7"
-deprecated = ">=1.2.9.3"
-fsspec = ">=2023.5.0"
-httpx = "*"
-langchain = ">=0.0.303"
-llamaindex-py-client = "0.1.2"
-=======
 dataclasses-json = "*"
 deprecated = ">=1.2.9.3"
 fsspec = ">=2023.5.0"
 httpx = "*"
 langchain = {optional = true, version = ">=0.0.303"}
->>>>>>> 0e3f4960
 nest-asyncio = "^1.5.8"
 nltk = "^3.8.1"
 numpy = "*"
@@ -87,11 +74,8 @@
 scikit-learn = {optional = true, version = "<1.3.0"}
 spacy = {optional = true, version = "^3.7.1"}
 aiostream = "^0.5.2"
-<<<<<<< HEAD
 unique-names-generator = "^1.0.2"
-=======
 aiohttp = "^3.8.6"
->>>>>>> 0e3f4960
 
 [tool.poetry.extras]
 langchain = [

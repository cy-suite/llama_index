[build-system]
build-backend = "poetry.core.masonry.api"
requires = ["poetry-core"]

[tool.codespell]
check-filenames = true
check-hidden = true
ignore-words-list = "astroid,gallary,momento,narl,ot,rouge"
# Feel free to un-skip examples, and experimental, you will just need to
# work through many typos (--write-changes and --interactive will help)
skip = "./llama_index/_static,./examples,./experimental,*.csv,*.html,*.json,*.jsonl,*.pdf,*.txt,*.ipynb"

[tool.mypy]
disallow_untyped_defs = true
# Remove venv skip when integrated with pre-commit
exclude = ["_static", "build", "examples", "notebooks", "venv"]
ignore_missing_imports = true
python_version = "3.8"

[tool.poetry]
authors = ["Jerry Liu <jerry@llamaindex.ai>"]
classifiers = [
    "Topic :: Scientific/Engineering :: Artificial Intelligence",
    "Topic :: Software Development :: Libraries :: Application Frameworks",
    "Topic :: Software Development :: Libraries :: Python Modules",
]
description = "Interface between LLMs and your data"
documentation = "https://docs.llamaindex.ai/en/stable/"
homepage = "https://llamaindex.ai"
include = ["llama_index/_static"]
keywords = ["LLM", "NLP", "RAG", "data", "devtools", "index", "retrieval"]
license = "MIT"
maintainers = [
    "Andrei Fajardo <andrei@runllama.ai>",
    "Haotian Zhang <ht@runllama.ai>",
    "Jerry Liu <jerry@llamaindex.ai>",
    "Logan Markewich <logan@llamaindex.ai>",
    "Simon Suo <simon@llamaindex.ai>",
    "Sourabh Desai <sourabh@llamaindex.ai>",
]
name = "llama-index"
packages = [{include = "llama_index"}]
readme = "README.md"
repository = "https://github.com/run-llama/llama_index"
version = "0.9.26"

[tool.poetry.dependencies]
SQLAlchemy = {extras = ["asyncio"], version = ">=1.4.49"}
beautifulsoup4 = "^4.12.2"
dataclasses-json = "*"
deprecated = ">=1.2.9.3"
fsspec = ">=2023.5.0"
httpx = "*"
langchain = {optional = true, version = ">=0.0.303"}
nest-asyncio = "^1.5.8"
nltk = "^3.8.1"
numpy = "*"
openai = ">=1.1.0"
pandas = "*"
python = ">=3.8.1,<4.0"
tenacity = ">=8.2.0,<9.0.0"
tiktoken = ">=0.3.3"
typing-extensions = ">=4.5.0"
typing-inspect = ">=0.8.0"
requests = ">=2.31.0"  # Pin to avoid CVE-2023-32681 in requests 2.3 to 2.30
gradientai = {optional = true, version = ">=1.4.0"}
asyncpg = {optional = true, version = "^0.28.0"}
pgvector = {optional = true, version = "^0.1.0"}
psycopg-binary = {optional = true, version = "^3.1.12"}
optimum = {extras = ["onnxruntime"], optional = true, version = "^1.13.2"}
sentencepiece = {optional = true, version = "^0.1.99"}
transformers = {extras = ["torch"], optional = true, version = "^4.34.0"}
guidance = {optional = true, version = "^0.0.64"}
lm-format-enforcer = {optional = true, version = "^0.4.3"}
jsonpath-ng = {optional = true, version = "^1.6.0"}
rank-bm25 = {optional = true, version = "^0.2.2"}
scikit-learn = {optional = true, version = "*"}
spacy = {optional = true, version = "^3.7.1"}
aiohttp = "^3.8.6"
<<<<<<< HEAD
networkx = ">=3.0"
=======
psycopg2 = {optional = true, version = "^2.9.9"}
>>>>>>> 733b38f7

[tool.poetry.extras]
gradientai = [
    "gradientai",
]
langchain = [
    "langchain",
]
local_models = [
    "optimum",
    "sentencepiece",
    "transformers",
]
postgres = [
    "asyncpg",
    "pgvector",
    "psycopg-binary",
    "psycopg2",
]
query_tools = [
    "guidance",
    "jsonpath-ng",
    "lm-format-enforcer",
    "rank-bm25",
    "scikit-learn",
    "spacy",
]

[tool.poetry.group.dev.dependencies]
black = {extras = ["jupyter"], version = "<=23.9.1,>=23.7.0"}
boto3 = "1.33.6"  # needed for tests
codespell = {extras = ["toml"], version = ">=v2.2.6"}
google-ai-generativelanguage = {python = ">=3.9,<3.12", version = "^0.4.0"}
ipython = "8.10.0"
jupyter = "^1.0.0"
mypy = "0.991"
pre-commit = "3.2.0"
pylint = "2.15.10"
pymongo = "^4.5.0"  # needed for tests
pytest = "7.2.1"
pytest-asyncio = "0.21.0"
pytest-dotenv = "0.5.2"
pytest-mock = "3.11.1"
rake-nltk = "1.0.6"
ruff = "0.0.292"
tree-sitter-languages = "^1.8.0"
types-Deprecated = ">=0.1.0"
types-PyYAML = "^6.0.12.12"
types-protobuf = "^4.24.0.4"
types-redis = "4.5.5.0"
types-requests = "2.28.11.8"  # TODO: unpin when mypy>0.991
types-setuptools = "67.1.0.0"
vellum-ai = "^0.0.42"

[tool.poetry.group.docs]
optional = true

[tool.poetry.group.docs.dependencies]
autodoc-pydantic = "<=1.9.0"
docutils = "<0.17"
furo = ">=2023.3.27"
m2r2 = "0.3.2"
myst-nb = "0.17.2"
myst-parser = "0.18.1"
pydantic = "<2.0.0"
sphinx = ">=4.3.0"
sphinx-autobuild = "^2021.3.14"
sphinx-automodapi = "^0.16.0"
sphinx-reredirects = "^0.1.3"
sphinx-rtd-theme = "^1.3.0"
sphinxcontrib-gtagjs = "^0.2.1"

[tool.poetry.scripts]
llamaindex-cli = 'llama_index.command_line.command_line:main'

[tool.ruff]
exclude = [
    "_static",
    "examples",
    "notebooks",
]
ignore = [
    "COM812",  # Too aggressive
    "D212",  # Using D213
    "D417",  # Too aggressive
    "F541",  # Messes with prompts.py
    "TCH002",
    "UP006",  # Messes with pydantic
    "UP007",  # Wants | over Union, which breaks 3.8
]
# Feel free to add more here
select = [
    "ANN204",
    "B009",
    "B010",
    "B011",
    "B013",
    "B014",
    "C4",
    "COM812",
    "COM819",
    "D201",
    "D202",
    "D203",
    "D204",
    "D207",
    "D208",
    "D209",
    "D211",
    "D213",
    "D214",
    "D215",
    "D3",
    "D4",
    "E7",
    "EXE004",
    "F401",
    "F504",
    "F541",
    "F632",
    "FLY",
    "G010",
    "I",
    "PERF1",
    "PIE790",
    "PIE794",
    "PIE808",
    "PIE810",
    "PLC0414",
    "PLE2510",
    "PLE2512",
    "PLE2513",
    "PLE2514",
    "PLE2515",
    "PLR1701",
    "PLR1711",
    "PT001",
    "PT003",
    "PT006",
    "PT02",
    "PTH201",
    "PYI",
    "Q",
    "RET501",
    "RET502",
    "RET503",
    "RET504",
    "RSE",
    "RUF005",
    "RUF010",
    "RUF015",
    "RUF1",
    "SIM101",
    "SIM103",
    "SIM109",
    "SIM118",
    "SIM2",
    "SIM300",
    "SIM9",
    "TCH005",
    "TD006",
    "TID",
    "TRY201",
    "UP",
    "W",
]
target-version = "py38"
unfixable = [
    "ERA001",
]

[tool.ruff.flake8-annotations]
mypy-init-return = true

[tool.ruff.pydocstyle]
convention = "google"

[tool.tomlsort]
all = true
in_place = true
spaces_before_inline_comment = 2  # Match Python PEP 8
spaces_indent_inline_array = 4  # Match Python PEP 8
trailing_comma_inline_array = true

[tool.tomlsort.overrides."tool.poetry.dependencies"]
table_keys = false<|MERGE_RESOLUTION|>--- conflicted
+++ resolved
@@ -77,11 +77,8 @@
 scikit-learn = {optional = true, version = "*"}
 spacy = {optional = true, version = "^3.7.1"}
 aiohttp = "^3.8.6"
-<<<<<<< HEAD
 networkx = ">=3.0"
-=======
 psycopg2 = {optional = true, version = "^2.9.9"}
->>>>>>> 733b38f7
 
 [tool.poetry.extras]
 gradientai = [

{
 "cells": [
  {
   "cell_type": "markdown",
   "id": "0c266183",
   "metadata": {},
   "source": [
    "# Relevancy Evaluator\n",
    "\n",
    "This notebook uses the `RelevancyEvaluator` to measure if the response + source nodes match the query.  \n",
    "This is useful for measuring if the query was actually answered by the response."
   ]
  },
  {
   "cell_type": "code",
   "execution_count": null,
<<<<<<< HEAD
   "id": "36dadd9e",
   "metadata": {},
   "outputs": [],
   "source": [
    "%pip install llama-index-llms-openai"
=======
   "id": "6822356d",
   "metadata": {},
   "outputs": [],
   "source": [
    "# attach to the same event-loop\n",
    "import nest_asyncio\n",
    "\n",
    "nest_asyncio.apply()"
>>>>>>> df3e17bc
   ]
  },
  {
   "cell_type": "code",
   "execution_count": null,
   "id": "9080b39e",
   "metadata": {},
   "outputs": [],
   "source": [
    "import logging\n",
    "import sys\n",
    "\n",
    "logging.basicConfig(stream=sys.stdout, level=logging.INFO)\n",
    "logging.getLogger().addHandler(logging.StreamHandler(stream=sys.stdout))"
   ]
  },
  {
   "cell_type": "code",
   "execution_count": null,
   "id": "8d0b2364-4806-4656-81e7-3f6e4b910b5b",
   "metadata": {},
   "outputs": [],
   "source": [
<<<<<<< HEAD
    "from llama_index.core import (\n",
    "    TreeIndex,\n",
=======
    "from llama_index import (\n",
>>>>>>> df3e17bc
    "    VectorStoreIndex,\n",
    "    SimpleDirectoryReader,\n",
    "    Response,\n",
    ")\n",
<<<<<<< HEAD
    "from llama_index.llms.openai import OpenAI\n",
    "from llama_index.core.evaluation import RelevancyEvaluator\n",
    "from llama_index.core.node_parser import SentenceSplitter\n",
=======
    "from llama_index.llms import OpenAI\n",
    "from llama_index.evaluation import RelevancyEvaluator, EvaluationResult\n",
>>>>>>> df3e17bc
    "import pandas as pd\n",
    "\n",
    "pd.set_option(\"display.max_colwidth\", 0)"
   ]
  },
  {
   "cell_type": "code",
   "execution_count": null,
   "id": "b9b98f89-d5b8-4d29-92f6-ad76d5060e9f",
   "metadata": {},
   "outputs": [],
   "source": [
    "# gpt-3 (davinci)\n",
    "gpt3 = OpenAI(temperature=0, model=\"gpt-3.5-turbo\")\n",
    "\n",
    "# gpt-4\n",
    "gpt4 = OpenAI(temperature=0, model=\"gpt-4\")"
   ]
  },
  {
   "cell_type": "code",
   "execution_count": null,
   "id": "8eb3e616-64e5-4bf4-a67b-661e9b3657e7",
   "metadata": {},
   "outputs": [],
   "source": [
    "evaluator = RelevancyEvaluator(llm=gpt3)\n",
    "evaluator_gpt4 = RelevancyEvaluator(llm=gpt4)"
   ]
  },
  {
   "cell_type": "code",
   "execution_count": null,
   "id": "1298bbb4-c99e-431e-93ef-eb32c0a2fc2a",
   "metadata": {},
   "outputs": [],
   "source": [
    "documents = SimpleDirectoryReader(\"./test_wiki_data\").load_data()"
   ]
  },
  {
   "cell_type": "code",
   "execution_count": null,
   "id": "41f0e53f-77a6-40d5-94ae-3f81b01af75c",
   "metadata": {},
   "outputs": [
    {
     "name": "stdout",
     "output_type": "stream",
     "text": [
      "INFO:httpx:HTTP Request: POST https://api.openai.com/v1/embeddings \"HTTP/1.1 200 OK\"\n",
      "HTTP Request: POST https://api.openai.com/v1/embeddings \"HTTP/1.1 200 OK\"\n",
      "INFO:httpx:HTTP Request: POST https://api.openai.com/v1/embeddings \"HTTP/1.1 200 OK\"\n",
      "HTTP Request: POST https://api.openai.com/v1/embeddings \"HTTP/1.1 200 OK\"\n",
      "INFO:httpx:HTTP Request: POST https://api.openai.com/v1/embeddings \"HTTP/1.1 200 OK\"\n",
      "HTTP Request: POST https://api.openai.com/v1/embeddings \"HTTP/1.1 200 OK\"\n",
      "INFO:httpx:HTTP Request: POST https://api.openai.com/v1/embeddings \"HTTP/1.1 200 OK\"\n",
      "HTTP Request: POST https://api.openai.com/v1/embeddings \"HTTP/1.1 200 OK\"\n",
      "INFO:httpx:HTTP Request: POST https://api.openai.com/v1/embeddings \"HTTP/1.1 200 OK\"\n",
      "HTTP Request: POST https://api.openai.com/v1/embeddings \"HTTP/1.1 200 OK\"\n",
      "INFO:httpx:HTTP Request: POST https://api.openai.com/v1/embeddings \"HTTP/1.1 200 OK\"\n",
      "HTTP Request: POST https://api.openai.com/v1/embeddings \"HTTP/1.1 200 OK\"\n",
      "INFO:httpx:HTTP Request: POST https://api.openai.com/v1/embeddings \"HTTP/1.1 200 OK\"\n",
      "HTTP Request: POST https://api.openai.com/v1/embeddings \"HTTP/1.1 200 OK\"\n",
      "INFO:httpx:HTTP Request: POST https://api.openai.com/v1/embeddings \"HTTP/1.1 200 OK\"\n",
      "HTTP Request: POST https://api.openai.com/v1/embeddings \"HTTP/1.1 200 OK\"\n",
      "INFO:httpx:HTTP Request: POST https://api.openai.com/v1/embeddings \"HTTP/1.1 200 OK\"\n",
      "HTTP Request: POST https://api.openai.com/v1/embeddings \"HTTP/1.1 200 OK\"\n"
     ]
    }
   ],
   "source": [
    "# create vector index\n",
    "splitter = SentenceSplitter(chunk_size=512)\n",
    "vector_index = VectorStoreIndex.from_documents(\n",
    "    documents, transformations=[splitter]\n",
    ")"
   ]
  },
  {
   "cell_type": "code",
   "execution_count": null,
   "id": "af730b2e-6949-4865-b7af-bb2bc60a9173",
   "metadata": {},
   "outputs": [],
   "source": [
    "# define jupyter display function\n",
    "def display_eval_df(\n",
    "    query: str, response: Response, eval_result: EvaluationResult\n",
    ") -> None:\n",
    "    eval_df = pd.DataFrame(\n",
    "        {\n",
    "            \"Query\": query,\n",
    "            \"Response\": str(response),\n",
    "            \"Source\": response.source_nodes[0].node.text[:1000] + \"...\",\n",
    "            \"Evaluation Result\": \"Pass\" if eval_result.passing else \"Fail\",\n",
    "            \"Reasoning\": eval_result.feedback,\n",
    "        },\n",
    "        index=[0],\n",
    "    )\n",
    "    eval_df = eval_df.style.set_properties(\n",
    "        **{\n",
    "            \"inline-size\": \"600px\",\n",
    "            \"overflow-wrap\": \"break-word\",\n",
    "        },\n",
    "        subset=[\"Response\", \"Source\"]\n",
    "    )\n",
    "    display(eval_df)"
   ]
  },
  {
   "cell_type": "markdown",
   "id": "4780e16a-aa6c-4143-978d-4a93a4357130",
   "metadata": {},
   "source": [
    "### Evaluate Response\n",
    "\n",
    "Evaluate response relative to source nodes as well as query."
   ]
  },
  {
   "cell_type": "code",
   "execution_count": null,
   "id": "180a5d2e-9286-477b-9cd0-a5976d18d845",
   "metadata": {},
   "outputs": [
    {
     "name": "stdout",
     "output_type": "stream",
     "text": [
      "INFO:httpx:HTTP Request: POST https://api.openai.com/v1/embeddings \"HTTP/1.1 200 OK\"\n",
      "HTTP Request: POST https://api.openai.com/v1/embeddings \"HTTP/1.1 200 OK\"\n",
      "INFO:httpx:HTTP Request: POST https://api.openai.com/v1/chat/completions \"HTTP/1.1 200 OK\"\n",
      "HTTP Request: POST https://api.openai.com/v1/chat/completions \"HTTP/1.1 200 OK\"\n",
      "INFO:httpx:HTTP Request: POST https://api.openai.com/v1/chat/completions \"HTTP/1.1 200 OK\"\n",
      "HTTP Request: POST https://api.openai.com/v1/chat/completions \"HTTP/1.1 200 OK\"\n"
     ]
    }
   ],
   "source": [
    "query_str = (\n",
    "    \"What battles took place in New York City in the American Revolution?\"\n",
    ")\n",
    "query_engine = vector_index.as_query_engine()\n",
    "response_vector = query_engine.query(query_str)\n",
    "eval_result = evaluator_gpt4.evaluate_response(\n",
    "    query=query_str, response=response_vector\n",
    ")"
   ]
  },
  {
   "cell_type": "code",
   "execution_count": null,
   "id": "c764b8b3-69b1-4ac8-b88b-3f9e204b8bfb",
   "metadata": {},
   "outputs": [
    {
     "data": {
      "text/html": [
       "<style type=\"text/css\">\n",
       "#T_84181_row0_col1, #T_84181_row0_col2 {\n",
       "  inline-size: 600px;\n",
       "  overflow-wrap: break-word;\n",
       "}\n",
       "</style>\n",
       "<table id=\"T_84181\">\n",
       "  <thead>\n",
       "    <tr>\n",
       "      <th class=\"blank level0\" >&nbsp;</th>\n",
       "      <th id=\"T_84181_level0_col0\" class=\"col_heading level0 col0\" >Query</th>\n",
       "      <th id=\"T_84181_level0_col1\" class=\"col_heading level0 col1\" >Response</th>\n",
       "      <th id=\"T_84181_level0_col2\" class=\"col_heading level0 col2\" >Source</th>\n",
       "      <th id=\"T_84181_level0_col3\" class=\"col_heading level0 col3\" >Evaluation Result</th>\n",
       "      <th id=\"T_84181_level0_col4\" class=\"col_heading level0 col4\" >Reasoning</th>\n",
       "    </tr>\n",
       "  </thead>\n",
       "  <tbody>\n",
       "    <tr>\n",
       "      <th id=\"T_84181_level0_row0\" class=\"row_heading level0 row0\" >0</th>\n",
       "      <td id=\"T_84181_row0_col0\" class=\"data row0 col0\" >What battles took place in New York City in the American Revolution?</td>\n",
       "      <td id=\"T_84181_row0_col1\" class=\"data row0 col1\" >The Battle of Long Island was the largest battle of the American Revolutionary War that took place in New York City.</td>\n",
       "      <td id=\"T_84181_row0_col2\" class=\"data row0 col2\" >=== American Revolution ===\n",
       "\n",
       "The Stamp Act Congress met in New York in October 1765, as the Sons of Liberty organization emerged in the city and skirmished over the next ten years with British troops stationed there. The Battle of Long Island, the largest battle of the American Revolutionary War, was fought in August 1776 within the modern-day borough of Brooklyn. After the battle, in which the Americans were defeated, the British made the city their military and political base of operations in North America. The city was a haven for Loyalist refugees and escaped slaves who joined the British lines for freedom newly promised by the Crown for all fighters. As many as 10,000 escaped slaves crowded into the city during the British occupation. When the British forces evacuated at the close of the war in 1783, they transported 3,000 freedmen for resettlement in Nova Scotia. They resettled other freedmen in England and the Caribbean.\n",
       "The only attempt at a peaceful solution to the war took pl...</td>\n",
       "      <td id=\"T_84181_row0_col3\" class=\"data row0 col3\" >Pass</td>\n",
       "      <td id=\"T_84181_row0_col4\" class=\"data row0 col4\" >The context confirms that the Battle of Long Island, which was the largest battle of the American Revolutionary War, took place in New York City.</td>\n",
       "    </tr>\n",
       "  </tbody>\n",
       "</table>\n"
      ],
      "text/plain": [
       "<pandas.io.formats.style.Styler at 0x141697dd0>"
      ]
     },
     "metadata": {},
     "output_type": "display_data"
    }
   ],
   "source": [
    "display_eval_df(query_str, response_vector, eval_result)"
   ]
  },
  {
   "cell_type": "code",
   "execution_count": null,
   "id": "97f3ddf1-8dc2-4fb8-831f-2c06649e0955",
   "metadata": {},
   "outputs": [
    {
     "name": "stdout",
     "output_type": "stream",
     "text": [
      "INFO:httpx:HTTP Request: POST https://api.openai.com/v1/embeddings \"HTTP/1.1 200 OK\"\n",
      "HTTP Request: POST https://api.openai.com/v1/embeddings \"HTTP/1.1 200 OK\"\n",
      "INFO:httpx:HTTP Request: POST https://api.openai.com/v1/chat/completions \"HTTP/1.1 200 OK\"\n",
      "HTTP Request: POST https://api.openai.com/v1/chat/completions \"HTTP/1.1 200 OK\"\n",
      "INFO:httpx:HTTP Request: POST https://api.openai.com/v1/chat/completions \"HTTP/1.1 200 OK\"\n",
      "HTTP Request: POST https://api.openai.com/v1/chat/completions \"HTTP/1.1 200 OK\"\n"
     ]
    }
   ],
   "source": [
    "query_str = \"What are the airports in New York City?\"\n",
    "query_engine = vector_index.as_query_engine()\n",
    "response_vector = query_engine.query(query_str)\n",
    "eval_result = evaluator_gpt4.evaluate_response(\n",
    "    query=query_str, response=response_vector\n",
    ")"
   ]
  },
  {
   "cell_type": "code",
   "execution_count": null,
   "id": "01c53014-82b0-4865-b849-c0beb042143d",
   "metadata": {},
   "outputs": [
    {
     "data": {
      "text/html": [
       "<style type=\"text/css\">\n",
       "#T_55f60_row0_col1, #T_55f60_row0_col2 {\n",
       "  inline-size: 600px;\n",
       "  overflow-wrap: break-word;\n",
       "}\n",
       "</style>\n",
       "<table id=\"T_55f60\">\n",
       "  <thead>\n",
       "    <tr>\n",
       "      <th class=\"blank level0\" >&nbsp;</th>\n",
       "      <th id=\"T_55f60_level0_col0\" class=\"col_heading level0 col0\" >Query</th>\n",
       "      <th id=\"T_55f60_level0_col1\" class=\"col_heading level0 col1\" >Response</th>\n",
       "      <th id=\"T_55f60_level0_col2\" class=\"col_heading level0 col2\" >Source</th>\n",
       "      <th id=\"T_55f60_level0_col3\" class=\"col_heading level0 col3\" >Evaluation Result</th>\n",
       "      <th id=\"T_55f60_level0_col4\" class=\"col_heading level0 col4\" >Reasoning</th>\n",
       "    </tr>\n",
       "  </thead>\n",
       "  <tbody>\n",
       "    <tr>\n",
       "      <th id=\"T_55f60_level0_row0\" class=\"row_heading level0 row0\" >0</th>\n",
       "      <td id=\"T_55f60_row0_col0\" class=\"data row0 col0\" >What are the airports in New York City?</td>\n",
       "      <td id=\"T_55f60_row0_col1\" class=\"data row0 col1\" >The airports in New York City include John F. Kennedy International Airport, Newark Liberty International Airport, LaGuardia Airport, Stewart International Airport, Long Island MacArthur Airport, Trenton-Mercer Airport, and Westchester County Airport.</td>\n",
       "      <td id=\"T_55f60_row0_col2\" class=\"data row0 col2\" >along the Northeast Corridor, and long-distance train service to other North American cities.The Staten Island Railway rapid transit system solely serves Staten Island, operating 24 hours a day. The Port Authority Trans-Hudson (PATH train) links Midtown and Lower Manhattan to northeastern New Jersey, primarily Hoboken, Jersey City, and Newark. Like the New York City Subway, the PATH operates 24 hours a day; meaning three of the six rapid transit systems in the world which operate on 24-hour schedules are wholly or partly in New York (the others are a portion of the Chicago \"L\", the PATCO Speedline serving Philadelphia, and the Copenhagen Metro).\n",
       "Multibillion-dollar heavy rail transit projects under construction in New York City include the Second Avenue Subway, and the East Side Access project.\n",
       "\n",
       "\n",
       "==== Buses ====\n",
       "\n",
       "New York City's public bus fleet runs 24/7 and is the largest in North America. The Port Authority Bus Terminal, the main intercity bus terminal of the city, serves 7,000 buse...</td>\n",
       "      <td id=\"T_55f60_row0_col3\" class=\"data row0 col3\" >Pass</td>\n",
       "      <td id=\"T_55f60_row0_col4\" class=\"data row0 col4\" >The context provides information about the airports in New York City, which includes John F. Kennedy International Airport, Newark Liberty International Airport, LaGuardia Airport, Stewart International Airport, Long Island MacArthur Airport, Trenton-Mercer Airport, and Westchester County Airport. This matches the response to the query.</td>\n",
       "    </tr>\n",
       "  </tbody>\n",
       "</table>\n"
      ],
      "text/plain": [
       "<pandas.io.formats.style.Styler at 0x140ac2e10>"
      ]
     },
     "metadata": {},
     "output_type": "display_data"
    }
   ],
   "source": [
    "display_eval_df(query_str, response_vector, eval_result)"
   ]
  },
  {
   "cell_type": "code",
   "execution_count": null,
   "id": "8b860691-9f6a-4b2f-bfef-5a5a56693a18",
   "metadata": {},
   "outputs": [
    {
     "name": "stdout",
     "output_type": "stream",
     "text": [
      "INFO:httpx:HTTP Request: POST https://api.openai.com/v1/embeddings \"HTTP/1.1 200 OK\"\n",
      "HTTP Request: POST https://api.openai.com/v1/embeddings \"HTTP/1.1 200 OK\"\n",
      "INFO:httpx:HTTP Request: POST https://api.openai.com/v1/chat/completions \"HTTP/1.1 200 OK\"\n",
      "HTTP Request: POST https://api.openai.com/v1/chat/completions \"HTTP/1.1 200 OK\"\n",
      "INFO:httpx:HTTP Request: POST https://api.openai.com/v1/chat/completions \"HTTP/1.1 200 OK\"\n",
      "HTTP Request: POST https://api.openai.com/v1/chat/completions \"HTTP/1.1 200 OK\"\n"
     ]
    }
   ],
   "source": [
    "query_str = \"Who is the mayor of New York City?\"\n",
    "query_engine = vector_index.as_query_engine()\n",
    "response_vector = query_engine.query(query_str)\n",
    "eval_result = evaluator_gpt4.evaluate_response(\n",
    "    query=query_str, response=response_vector\n",
    ")"
   ]
  },
  {
   "cell_type": "code",
   "execution_count": null,
   "id": "91cce4e3-b4e5-4583-9543-6c3726c0e7d3",
   "metadata": {},
   "outputs": [
    {
     "data": {
      "text/html": [
       "<style type=\"text/css\">\n",
       "#T_1c9c8_row0_col1, #T_1c9c8_row0_col2 {\n",
       "  inline-size: 600px;\n",
       "  overflow-wrap: break-word;\n",
       "}\n",
       "</style>\n",
       "<table id=\"T_1c9c8\">\n",
       "  <thead>\n",
       "    <tr>\n",
       "      <th class=\"blank level0\" >&nbsp;</th>\n",
       "      <th id=\"T_1c9c8_level0_col0\" class=\"col_heading level0 col0\" >Query</th>\n",
       "      <th id=\"T_1c9c8_level0_col1\" class=\"col_heading level0 col1\" >Response</th>\n",
       "      <th id=\"T_1c9c8_level0_col2\" class=\"col_heading level0 col2\" >Source</th>\n",
       "      <th id=\"T_1c9c8_level0_col3\" class=\"col_heading level0 col3\" >Evaluation Result</th>\n",
       "      <th id=\"T_1c9c8_level0_col4\" class=\"col_heading level0 col4\" >Reasoning</th>\n",
       "    </tr>\n",
       "  </thead>\n",
       "  <tbody>\n",
       "    <tr>\n",
       "      <th id=\"T_1c9c8_level0_row0\" class=\"row_heading level0 row0\" >0</th>\n",
       "      <td id=\"T_1c9c8_row0_col0\" class=\"data row0 col0\" >Who is the mayor of New York City?</td>\n",
       "      <td id=\"T_1c9c8_row0_col1\" class=\"data row0 col1\" >The mayor of New York City is Eric Adams.</td>\n",
       "      <td id=\"T_1c9c8_row0_col2\" class=\"data row0 col2\" >=== Politics ===\n",
       "The present mayor is Eric Adams. He was elected in 2021 with 67% of the vote, and assumed office on January 1, 2022.\n",
       "The Democratic Party holds the majority of public offices. As of April 2016, 69% of registered voters in the city are Democrats and 10% are Republicans. New York City has not been carried by a Republican  presidential election since President Calvin Coolidge won the five boroughs in 1924. A Republican candidate for statewide office has not won all five boroughs of the city since it was incorporated in 1898. In 2012, Democrat Barack Obama became the first presidential candidate of any party to receive more than 80% of the overall vote in New York City, sweeping all five boroughs. Party platforms center on affordable housing, education, and economic development, and labor politics are of importance in the city. Thirteen out of 27 U.S. congressional districts in the state of New York include portions of New York City.New York is one of the most important so...</td>\n",
       "      <td id=\"T_1c9c8_row0_col3\" class=\"data row0 col3\" >Pass</td>\n",
       "      <td id=\"T_1c9c8_row0_col4\" class=\"data row0 col4\" >The context confirms that Eric Adams is the current mayor of New York City, as stated in the response.</td>\n",
       "    </tr>\n",
       "  </tbody>\n",
       "</table>\n"
      ],
      "text/plain": [
       "<pandas.io.formats.style.Styler at 0x1416ecc10>"
      ]
     },
     "metadata": {},
     "output_type": "display_data"
    }
   ],
   "source": [
    "display_eval_df(query_str, response_vector, eval_result)"
   ]
  },
  {
   "cell_type": "markdown",
   "id": "0ee6a336-8fd0-46b3-bb8f-7f47a8781c60",
   "metadata": {},
   "source": [
    "### Evaluate Source Nodes\n",
    "\n",
    "Evaluate the set of returned sources, and determine which sources actually contain the answer to a given query."
   ]
  },
  {
   "cell_type": "code",
   "execution_count": null,
   "id": "74eed7ba-7ed5-44fa-af4d-356f6ce3b710",
   "metadata": {},
   "outputs": [],
   "source": [
    "from typing import List\n",
    "\n",
    "\n",
    "# define jupyter display function\n",
    "def display_eval_sources(\n",
    "    query: str, response: Response, eval_result: List[str]\n",
    ") -> None:\n",
    "    sources = [s.node.get_text() for s in response.source_nodes]\n",
    "    eval_df = pd.DataFrame(\n",
    "        {\n",
    "            \"Source\": sources,\n",
    "            \"Eval Result\": eval_result,\n",
    "        },\n",
    "    )\n",
    "    eval_df.style.set_caption(query)\n",
    "    eval_df = eval_df.style.set_properties(\n",
    "        **{\n",
    "            \"inline-size\": \"600px\",\n",
    "            \"overflow-wrap\": \"break-word\",\n",
    "        },\n",
    "        subset=[\"Source\"]\n",
    "    )\n",
    "\n",
    "    display(eval_df)"
   ]
  },
  {
   "cell_type": "code",
   "execution_count": null,
   "id": "0e3674ed-2632-4f48-9102-895fea94e340",
   "metadata": {},
   "outputs": [
    {
     "name": "stdout",
     "output_type": "stream",
     "text": [
      "INFO:httpx:HTTP Request: POST https://api.openai.com/v1/embeddings \"HTTP/1.1 200 OK\"\n",
      "HTTP Request: POST https://api.openai.com/v1/embeddings \"HTTP/1.1 200 OK\"\n",
      "INFO:httpx:HTTP Request: POST https://api.openai.com/v1/chat/completions \"HTTP/1.1 200 OK\"\n",
      "HTTP Request: POST https://api.openai.com/v1/chat/completions \"HTTP/1.1 200 OK\"\n",
      "INFO:httpx:HTTP Request: POST https://api.openai.com/v1/chat/completions \"HTTP/1.1 200 OK\"\n",
      "HTTP Request: POST https://api.openai.com/v1/chat/completions \"HTTP/1.1 200 OK\"\n",
      "INFO:httpx:HTTP Request: POST https://api.openai.com/v1/chat/completions \"HTTP/1.1 200 OK\"\n",
      "HTTP Request: POST https://api.openai.com/v1/chat/completions \"HTTP/1.1 200 OK\"\n"
     ]
    }
   ],
   "source": [
    "# NOTE: you can set response_mode=\"no_text\" to get just the sources\n",
    "query_str = \"What are the airports in New York City?\"\n",
    "query_engine = vector_index.as_query_engine(\n",
    "    similarity_top_k=3, response_mode=\"no_text\"\n",
    ")\n",
    "response_vector = query_engine.query(query_str)\n",
    "eval_source_result_full = [\n",
    "    evaluator_gpt4.evaluate(\n",
    "        query=query_str,\n",
    "        response=response_vector.response,\n",
    "        contexts=[source_node.get_content()],\n",
    "    )\n",
    "    for source_node in response_vector.source_nodes\n",
    "]\n",
    "eval_source_result = [\n",
    "    \"Pass\" if result.passing else \"Fail\" for result in eval_source_result_full\n",
    "]"
   ]
  },
  {
   "cell_type": "code",
   "execution_count": null,
   "id": "35125a2d-927e-40d3-ac83-da9297b6e81e",
   "metadata": {},
   "outputs": [
    {
     "data": {
      "text/html": [
       "<style type=\"text/css\">\n",
       "#T_f4156_row0_col0, #T_f4156_row1_col0, #T_f4156_row2_col0 {\n",
       "  inline-size: 600px;\n",
       "  overflow-wrap: break-word;\n",
       "}\n",
       "</style>\n",
       "<table id=\"T_f4156\">\n",
       "  <thead>\n",
       "    <tr>\n",
       "      <th class=\"blank level0\" >&nbsp;</th>\n",
       "      <th id=\"T_f4156_level0_col0\" class=\"col_heading level0 col0\" >Source</th>\n",
       "      <th id=\"T_f4156_level0_col1\" class=\"col_heading level0 col1\" >Eval Result</th>\n",
       "    </tr>\n",
       "  </thead>\n",
       "  <tbody>\n",
       "    <tr>\n",
       "      <th id=\"T_f4156_level0_row0\" class=\"row_heading level0 row0\" >0</th>\n",
       "      <td id=\"T_f4156_row0_col0\" class=\"data row0 col0\" >along the Northeast Corridor, and long-distance train service to other North American cities.The Staten Island Railway rapid transit system solely serves Staten Island, operating 24 hours a day. The Port Authority Trans-Hudson (PATH train) links Midtown and Lower Manhattan to northeastern New Jersey, primarily Hoboken, Jersey City, and Newark. Like the New York City Subway, the PATH operates 24 hours a day; meaning three of the six rapid transit systems in the world which operate on 24-hour schedules are wholly or partly in New York (the others are a portion of the Chicago \"L\", the PATCO Speedline serving Philadelphia, and the Copenhagen Metro).\n",
       "Multibillion-dollar heavy rail transit projects under construction in New York City include the Second Avenue Subway, and the East Side Access project.\n",
       "\n",
       "\n",
       "==== Buses ====\n",
       "\n",
       "New York City's public bus fleet runs 24/7 and is the largest in North America. The Port Authority Bus Terminal, the main intercity bus terminal of the city, serves 7,000 buses and 200,000 commuters daily, making it the busiest bus station in the world.\n",
       "\n",
       "\n",
       "=== Air ===\n",
       "\n",
       "New York's airspace is the busiest in the United States and one of the world's busiest air transportation corridors. The three busiest airports in the New York metropolitan area include John F. Kennedy International Airport, Newark Liberty International Airport, and LaGuardia Airport; 130.5 million travelers used these three airports in 2016. JFK and Newark Liberty were the busiest and fourth busiest U.S. gateways for international air passengers, respectively, in 2012; as of 2011, JFK was the busiest airport for international passengers in North America.Plans have advanced to expand passenger volume at a fourth airport, Stewart International Airport near Newburgh, New York, by the Port Authority of New York and New Jersey. Plans were announced in July 2015 to entirely rebuild LaGuardia Airport in a multibillion-dollar project to replace its aging facilities. Other commercial airports in or serving the New York metropolitan area include Long Island MacArthur Airport, Trenton–Mercer Airport and Westchester County Airport. The primary general aviation airport serving the area is Teterboro Airport.</td>\n",
       "      <td id=\"T_f4156_row0_col1\" class=\"data row0 col1\" >Pass</td>\n",
       "    </tr>\n",
       "    <tr>\n",
       "      <th id=\"T_f4156_level0_row1\" class=\"row_heading level0 row1\" >1</th>\n",
       "      <td id=\"T_f4156_row1_col0\" class=\"data row1 col0\" >See or edit raw graph data.\n",
       "\n",
       "\n",
       "=== Parks ===\n",
       "\n",
       "The city of New York has a complex park system, with various lands operated by the National Park Service, the New York State Office of Parks, Recreation and Historic Preservation, and the New York City Department of Parks and Recreation. In its 2018 ParkScore ranking, the Trust for Public Land reported that the park system in New York City was the ninth-best park system among the fifty most populous U.S. cities. ParkScore ranks urban park systems by a formula that analyzes median park size, park acres as percent of city area, the percent of city residents within a half-mile of a park, spending of park services per resident, and the number of playgrounds per 10,000 residents. In 2021, the New York City Council banned the use of synthetic pesticides by city agencies and instead required organic lawn management. The effort was started by teacher Paula Rogovin's kindergarten class at P.S. 290.\n",
       "\n",
       "\n",
       "==== National parks ====\n",
       "\n",
       "Gateway National Recreation Area contains over 26,000 acres (110 km2), most of it in New York City. In Brooklyn and Queens, the park contains over 9,000 acres (36 km2) of salt marsh, wetlands, islands, and water, including most of Jamaica Bay and the Jamaica Bay Wildlife Refuge. Also in Queens, the park includes a significant portion of the western Rockaway Peninsula, most notably Jacob Riis Park and Fort Tilden. In Staten Island, it includes Fort Wadsworth, with historic pre-Civil War era Battery Weed and Fort Tompkins, and Great Kills Park, with beaches, trails, and a marina.\n",
       "The Statue of Liberty National Monument and Ellis Island Immigration Museum are managed by the National Park Service and are in both New York and New Jersey. They are joined in the harbor by Governors Island National Monument. Historic sites under federal management on Manhattan Island include Stonewall National Monument; Castle Clinton National Monument; Federal Hall National Memorial; Theodore Roosevelt Birthplace National Historic Site; General Grant National Memorial (Grant's Tomb); African Burial Ground National Monument; and Hamilton Grange National Memorial. Hundreds of properties are listed on the National Register of Historic Places or as a National Historic Landmark.</td>\n",
       "      <td id=\"T_f4156_row1_col1\" class=\"data row1 col1\" >Fail</td>\n",
       "    </tr>\n",
       "    <tr>\n",
       "      <th id=\"T_f4156_level0_row2\" class=\"row_heading level0 row2\" >2</th>\n",
       "      <td id=\"T_f4156_row2_col0\" class=\"data row2 col0\" >New York has witnessed a growing combined volume of international and domestic tourists, reflecting over 60 million visitors to the city per year, the world's busiest tourist destination. Approximately 12 million visitors to New York City have been from outside the United States, with the highest numbers from the United Kingdom, Canada, Brazil, and China. Multiple sources have called New York the most photographed city in the world.I Love New York (stylized I ❤ NY) is both a logo and a song that are the basis of an advertising campaign and have been used since 1977 to promote tourism in New York City, and later to promote New York State as well. The trademarked logo, owned by New York State Empire State Development, appears in souvenir shops and brochures throughout the city and state, some licensed, many not. The song is the state song of New York.\n",
       "The majority of the most high-profile tourist destinations to the city are situated in Manhattan. These include Times Square; Broadway theater productions; the Empire State Building; the Statue of Liberty; Ellis Island; the United Nations headquarters; the World Trade Center (including the National September 11 Memorial & Museum and One World Trade Center); the art museums along Museum Mile; green spaces such as Central Park, Washington Square Park, the High Line, and the medieval gardens of The Cloisters; the Stonewall Inn; Rockefeller Center; ethnic enclaves including the Manhattan Chinatown, Koreatown, Curry Hill, Harlem, Spanish Harlem, Little Italy, and Little Australia; luxury shopping along Fifth and Madison Avenues; and events such as the Halloween Parade in Greenwich Village; the Brooklyn Bridge (shared with Brooklyn); the Macy's Thanksgiving Day Parade; the lighting of the Rockefeller Center Christmas Tree; the St. Patrick's Day Parade; seasonal activities such as ice skating in Central Park in the wintertime; the Tribeca Film Festival; and free performances in Central Park at SummerStage.Points of interest have also developed in the city outside Manhattan and have made the outer boroughs tourist destinations in their own right.</td>\n",
       "      <td id=\"T_f4156_row2_col1\" class=\"data row2 col1\" >Fail</td>\n",
       "    </tr>\n",
       "  </tbody>\n",
       "</table>\n"
      ],
      "text/plain": [
       "<pandas.io.formats.style.Styler at 0x1416b0e90>"
      ]
     },
     "metadata": {},
     "output_type": "display_data"
    }
   ],
   "source": [
    "display_eval_sources(query_str, response_vector, eval_source_result)"
   ]
  },
  {
   "cell_type": "code",
   "execution_count": null,
   "id": "cdc340a9-1853-414e-9e87-820aa5d82db7",
   "metadata": {},
   "outputs": [
    {
     "name": "stdout",
     "output_type": "stream",
     "text": [
      "INFO:httpx:HTTP Request: POST https://api.openai.com/v1/chat/completions \"HTTP/1.1 200 OK\"\n",
      "HTTP Request: POST https://api.openai.com/v1/chat/completions \"HTTP/1.1 200 OK\"\n",
      "INFO:httpx:HTTP Request: POST https://api.openai.com/v1/chat/completions \"HTTP/1.1 200 OK\"\n",
      "HTTP Request: POST https://api.openai.com/v1/chat/completions \"HTTP/1.1 200 OK\"\n",
      "INFO:httpx:HTTP Request: POST https://api.openai.com/v1/chat/completions \"HTTP/1.1 200 OK\"\n",
      "HTTP Request: POST https://api.openai.com/v1/chat/completions \"HTTP/1.1 200 OK\"\n"
     ]
    }
   ],
   "source": [
    "# NOTE: you can set response_mode=\"no_text\" to get just the sources\n",
    "query_str = \"Who is the mayor of New York City?\"\n",
    "query_engine = vector_index.as_query_engine(\n",
    "    similarity_top_k=3, response_mode=\"no_text\"\n",
    ")\n",
    "eval_source_result_full = [\n",
    "    evaluator_gpt4.evaluate(\n",
    "        query=query_str,\n",
    "        response=response_vector.response,\n",
    "        contexts=[source_node.get_content()],\n",
    "    )\n",
    "    for source_node in response_vector.source_nodes\n",
    "]\n",
    "eval_source_result = [\n",
    "    \"Pass\" if result.passing else \"Fail\" for result in eval_source_result_full\n",
    "]"
   ]
  },
  {
   "cell_type": "code",
   "execution_count": null,
   "id": "b88eb350-cae6-4890-9b55-cb5f750afa9e",
   "metadata": {},
   "outputs": [
    {
     "data": {
      "text/html": [
       "<style type=\"text/css\">\n",
       "#T_3fd29_row0_col0, #T_3fd29_row1_col0, #T_3fd29_row2_col0 {\n",
       "  inline-size: 600px;\n",
       "  overflow-wrap: break-word;\n",
       "}\n",
       "</style>\n",
       "<table id=\"T_3fd29\">\n",
       "  <thead>\n",
       "    <tr>\n",
       "      <th class=\"blank level0\" >&nbsp;</th>\n",
       "      <th id=\"T_3fd29_level0_col0\" class=\"col_heading level0 col0\" >Source</th>\n",
       "      <th id=\"T_3fd29_level0_col1\" class=\"col_heading level0 col1\" >Eval Result</th>\n",
       "    </tr>\n",
       "  </thead>\n",
       "  <tbody>\n",
       "    <tr>\n",
       "      <th id=\"T_3fd29_level0_row0\" class=\"row_heading level0 row0\" >0</th>\n",
       "      <td id=\"T_3fd29_row0_col0\" class=\"data row0 col0\" >along the Northeast Corridor, and long-distance train service to other North American cities.The Staten Island Railway rapid transit system solely serves Staten Island, operating 24 hours a day. The Port Authority Trans-Hudson (PATH train) links Midtown and Lower Manhattan to northeastern New Jersey, primarily Hoboken, Jersey City, and Newark. Like the New York City Subway, the PATH operates 24 hours a day; meaning three of the six rapid transit systems in the world which operate on 24-hour schedules are wholly or partly in New York (the others are a portion of the Chicago \"L\", the PATCO Speedline serving Philadelphia, and the Copenhagen Metro).\n",
       "Multibillion-dollar heavy rail transit projects under construction in New York City include the Second Avenue Subway, and the East Side Access project.\n",
       "\n",
       "\n",
       "==== Buses ====\n",
       "\n",
       "New York City's public bus fleet runs 24/7 and is the largest in North America. The Port Authority Bus Terminal, the main intercity bus terminal of the city, serves 7,000 buses and 200,000 commuters daily, making it the busiest bus station in the world.\n",
       "\n",
       "\n",
       "=== Air ===\n",
       "\n",
       "New York's airspace is the busiest in the United States and one of the world's busiest air transportation corridors. The three busiest airports in the New York metropolitan area include John F. Kennedy International Airport, Newark Liberty International Airport, and LaGuardia Airport; 130.5 million travelers used these three airports in 2016. JFK and Newark Liberty were the busiest and fourth busiest U.S. gateways for international air passengers, respectively, in 2012; as of 2011, JFK was the busiest airport for international passengers in North America.Plans have advanced to expand passenger volume at a fourth airport, Stewart International Airport near Newburgh, New York, by the Port Authority of New York and New Jersey. Plans were announced in July 2015 to entirely rebuild LaGuardia Airport in a multibillion-dollar project to replace its aging facilities. Other commercial airports in or serving the New York metropolitan area include Long Island MacArthur Airport, Trenton–Mercer Airport and Westchester County Airport. The primary general aviation airport serving the area is Teterboro Airport.</td>\n",
       "      <td id=\"T_3fd29_row0_col1\" class=\"data row0 col1\" >Fail</td>\n",
       "    </tr>\n",
       "    <tr>\n",
       "      <th id=\"T_3fd29_level0_row1\" class=\"row_heading level0 row1\" >1</th>\n",
       "      <td id=\"T_3fd29_row1_col0\" class=\"data row1 col0\" >See or edit raw graph data.\n",
       "\n",
       "\n",
       "=== Parks ===\n",
       "\n",
       "The city of New York has a complex park system, with various lands operated by the National Park Service, the New York State Office of Parks, Recreation and Historic Preservation, and the New York City Department of Parks and Recreation. In its 2018 ParkScore ranking, the Trust for Public Land reported that the park system in New York City was the ninth-best park system among the fifty most populous U.S. cities. ParkScore ranks urban park systems by a formula that analyzes median park size, park acres as percent of city area, the percent of city residents within a half-mile of a park, spending of park services per resident, and the number of playgrounds per 10,000 residents. In 2021, the New York City Council banned the use of synthetic pesticides by city agencies and instead required organic lawn management. The effort was started by teacher Paula Rogovin's kindergarten class at P.S. 290.\n",
       "\n",
       "\n",
       "==== National parks ====\n",
       "\n",
       "Gateway National Recreation Area contains over 26,000 acres (110 km2), most of it in New York City. In Brooklyn and Queens, the park contains over 9,000 acres (36 km2) of salt marsh, wetlands, islands, and water, including most of Jamaica Bay and the Jamaica Bay Wildlife Refuge. Also in Queens, the park includes a significant portion of the western Rockaway Peninsula, most notably Jacob Riis Park and Fort Tilden. In Staten Island, it includes Fort Wadsworth, with historic pre-Civil War era Battery Weed and Fort Tompkins, and Great Kills Park, with beaches, trails, and a marina.\n",
       "The Statue of Liberty National Monument and Ellis Island Immigration Museum are managed by the National Park Service and are in both New York and New Jersey. They are joined in the harbor by Governors Island National Monument. Historic sites under federal management on Manhattan Island include Stonewall National Monument; Castle Clinton National Monument; Federal Hall National Memorial; Theodore Roosevelt Birthplace National Historic Site; General Grant National Memorial (Grant's Tomb); African Burial Ground National Monument; and Hamilton Grange National Memorial. Hundreds of properties are listed on the National Register of Historic Places or as a National Historic Landmark.</td>\n",
       "      <td id=\"T_3fd29_row1_col1\" class=\"data row1 col1\" >Fail</td>\n",
       "    </tr>\n",
       "    <tr>\n",
       "      <th id=\"T_3fd29_level0_row2\" class=\"row_heading level0 row2\" >2</th>\n",
       "      <td id=\"T_3fd29_row2_col0\" class=\"data row2 col0\" >New York has witnessed a growing combined volume of international and domestic tourists, reflecting over 60 million visitors to the city per year, the world's busiest tourist destination. Approximately 12 million visitors to New York City have been from outside the United States, with the highest numbers from the United Kingdom, Canada, Brazil, and China. Multiple sources have called New York the most photographed city in the world.I Love New York (stylized I ❤ NY) is both a logo and a song that are the basis of an advertising campaign and have been used since 1977 to promote tourism in New York City, and later to promote New York State as well. The trademarked logo, owned by New York State Empire State Development, appears in souvenir shops and brochures throughout the city and state, some licensed, many not. The song is the state song of New York.\n",
       "The majority of the most high-profile tourist destinations to the city are situated in Manhattan. These include Times Square; Broadway theater productions; the Empire State Building; the Statue of Liberty; Ellis Island; the United Nations headquarters; the World Trade Center (including the National September 11 Memorial & Museum and One World Trade Center); the art museums along Museum Mile; green spaces such as Central Park, Washington Square Park, the High Line, and the medieval gardens of The Cloisters; the Stonewall Inn; Rockefeller Center; ethnic enclaves including the Manhattan Chinatown, Koreatown, Curry Hill, Harlem, Spanish Harlem, Little Italy, and Little Australia; luxury shopping along Fifth and Madison Avenues; and events such as the Halloween Parade in Greenwich Village; the Brooklyn Bridge (shared with Brooklyn); the Macy's Thanksgiving Day Parade; the lighting of the Rockefeller Center Christmas Tree; the St. Patrick's Day Parade; seasonal activities such as ice skating in Central Park in the wintertime; the Tribeca Film Festival; and free performances in Central Park at SummerStage.Points of interest have also developed in the city outside Manhattan and have made the outer boroughs tourist destinations in their own right.</td>\n",
       "      <td id=\"T_3fd29_row2_col1\" class=\"data row2 col1\" >Fail</td>\n",
       "    </tr>\n",
       "  </tbody>\n",
       "</table>\n"
      ],
      "text/plain": [
       "<pandas.io.formats.style.Styler at 0x1418264d0>"
      ]
     },
     "metadata": {},
     "output_type": "display_data"
    }
   ],
   "source": [
    "display_eval_sources(query_str, response_vector, eval_source_result)"
   ]
  }
 ],
 "metadata": {
  "kernelspec": {
   "display_name": "Python 3 (ipykernel)",
   "language": "python",
   "name": "python3"
  },
  "language_info": {
   "codemirror_mode": {
    "name": "ipython",
    "version": 3
   },
   "file_extension": ".py",
   "mimetype": "text/x-python",
   "name": "python",
   "nbconvert_exporter": "python",
   "pygments_lexer": "ipython3"
  }
 },
 "nbformat": 4,
 "nbformat_minor": 5
}<|MERGE_RESOLUTION|>--- conflicted
+++ resolved
@@ -14,22 +14,11 @@
   {
    "cell_type": "code",
    "execution_count": null,
-<<<<<<< HEAD
    "id": "36dadd9e",
    "metadata": {},
    "outputs": [],
    "source": [
     "%pip install llama-index-llms-openai"
-=======
-   "id": "6822356d",
-   "metadata": {},
-   "outputs": [],
-   "source": [
-    "# attach to the same event-loop\n",
-    "import nest_asyncio\n",
-    "\n",
-    "nest_asyncio.apply()"
->>>>>>> df3e17bc
    ]
   },
   {
@@ -53,24 +42,15 @@
    "metadata": {},
    "outputs": [],
    "source": [
-<<<<<<< HEAD
     "from llama_index.core import (\n",
     "    TreeIndex,\n",
-=======
-    "from llama_index import (\n",
->>>>>>> df3e17bc
     "    VectorStoreIndex,\n",
     "    SimpleDirectoryReader,\n",
     "    Response,\n",
     ")\n",
-<<<<<<< HEAD
     "from llama_index.llms.openai import OpenAI\n",
     "from llama_index.core.evaluation import RelevancyEvaluator\n",
     "from llama_index.core.node_parser import SentenceSplitter\n",
-=======
-    "from llama_index.llms import OpenAI\n",
-    "from llama_index.evaluation import RelevancyEvaluator, EvaluationResult\n",
->>>>>>> df3e17bc
     "import pandas as pd\n",
     "\n",
     "pd.set_option(\"display.max_colwidth\", 0)"

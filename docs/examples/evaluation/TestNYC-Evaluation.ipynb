{
 "cells": [
  {
   "cell_type": "markdown",
   "id": "de6537c4",
   "metadata": {},
   "source": [
<<<<<<< HEAD
    "# Response Evaluator\n",
    "\n",
    "In this example we are going to test the `ResponseEvaluator` on a vector index and tree index. The data is extracted from the [New York City](https://en.wikipedia.org/wiki/New_York_City) wikipedia page."
=======
    "# ResponseEvaluator\n",
    "\n",
    "This notebook uses the `ResponseEvaluator` module to measure if the response from a query engine matches any response nodes. This is useful for measuring if the response was hallucinated."
>>>>>>> 0ce5aa03
   ]
  },
  {
   "cell_type": "code",
   "execution_count": 1,
   "id": "4a8304f2",
   "metadata": {},
   "outputs": [],
   "source": [
    "# attach to the same event-loop\n",
    "import nest_asyncio\n",
    "\n",
    "nest_asyncio.apply()"
   ]
  },
  {
   "cell_type": "code",
   "execution_count": 2,
   "id": "9080b39e",
   "metadata": {},
   "outputs": [],
   "source": [
    "# configuring logger to INFO level\n",
    "import logging\n",
    "import sys\n",
    "\n",
    "logging.basicConfig(stream=sys.stdout, level=logging.INFO)\n",
    "logging.getLogger().addHandler(logging.StreamHandler(stream=sys.stdout))"
   ]
  },
  {
   "cell_type": "code",
   "execution_count": 3,
   "id": "8d0b2364-4806-4656-81e7-3f6e4b910b5b",
   "metadata": {},
   "outputs": [
    {
     "name": "stdout",
     "output_type": "stream",
     "text": [
      "INFO:numexpr.utils:Note: NumExpr detected 16 cores but \"NUMEXPR_MAX_THREADS\" not set, so enforcing safe limit of 8.\n",
      "Note: NumExpr detected 16 cores but \"NUMEXPR_MAX_THREADS\" not set, so enforcing safe limit of 8.\n",
      "INFO:numexpr.utils:NumExpr defaulting to 8 threads.\n",
      "NumExpr defaulting to 8 threads.\n"
     ]
    }
   ],
   "source": [
    "from llama_index import (\n",
    "    TreeIndex,\n",
    "    VectorStoreIndex,\n",
    "    SimpleDirectoryReader,\n",
    "    LLMPredictor,\n",
    "    ServiceContext,\n",
    "    Response,\n",
    ")\n",
    "from llama_index.llms import OpenAI\n",
    "from llama_index.evaluation import ResponseEvaluator\n",
    "import pandas as pd\n",
    "\n",
    "pd.set_option(\"display.max_colwidth\", 0)"
   ]
  },
  {
   "cell_type": "markdown",
   "id": "efe66f2a",
   "metadata": {},
   "source": [
    "Using GPT-4 here for evaluation"
   ]
  },
  {
   "cell_type": "code",
   "execution_count": 4,
   "id": "b9b98f89-d5b8-4d29-92f6-ad76d5060e9f",
   "metadata": {
    "tags": []
   },
   "outputs": [],
   "source": [
    "# gpt-4\n",
    "gpt4 = OpenAI(temperature=0, model=\"gpt-4\")\n",
    "service_context_gpt4 = ServiceContext.from_defaults(llm=gpt4)\n",
    "\n",
    "evaluator_gpt4 = ResponseEvaluator(service_context=service_context_gpt4)"
   ]
  },
  {
   "cell_type": "code",
   "execution_count": 5,
   "id": "1298bbb4-c99e-431e-93ef-eb32c0a2fc2a",
   "metadata": {
    "tags": []
   },
   "outputs": [],
   "source": [
    "documents = SimpleDirectoryReader(\"./test_wiki_data/\").load_data()"
   ]
  },
  {
   "cell_type": "code",
   "execution_count": 7,
   "id": "dca06a5b-8a15-40b4-8c7f-dae5407c674f",
   "metadata": {},
   "outputs": [
    {
     "name": "stdout",
     "output_type": "stream",
     "text": [
      "INFO:llama_index.indices.common_tree.base:> Building index from nodes: 3 chunks\n",
      "> Building index from nodes: 3 chunks\n"
     ]
    }
   ],
   "source": [
    "# create tree index\n",
    "tree_index = TreeIndex.from_documents(documents=documents)"
   ]
  },
  {
   "cell_type": "code",
   "execution_count": 8,
   "id": "41f0e53f-77a6-40d5-94ae-3f81b01af75c",
   "metadata": {},
   "outputs": [],
   "source": [
    "# create vector index\n",
    "vector_index = VectorStoreIndex.from_documents(\n",
    "    documents, service_context=ServiceContext.from_defaults(chunk_size=512)\n",
    ")"
   ]
  },
  {
   "cell_type": "code",
   "execution_count": 9,
   "id": "af730b2e-6949-4865-b7af-bb2bc60a9173",
   "metadata": {
    "tags": []
   },
   "outputs": [],
   "source": [
    "# define jupyter display function\n",
    "\n",
    "\n",
    "def display_eval_df(response: Response, eval_result: str) -> None:\n",
    "    if response.source_nodes == []:\n",
    "        print(\"no response!\")\n",
    "        return\n",
    "    eval_df = pd.DataFrame(\n",
    "        {\n",
    "            \"Response\": str(response),\n",
    "            \"Source\": response.source_nodes[0].node.text[:1000] + \"...\",\n",
    "            \"Evaluation Result\": eval_result,\n",
    "        },\n",
    "        index=[0],\n",
    "    )\n",
    "    eval_df = eval_df.style.set_properties(\n",
    "        **{\n",
    "            \"inline-size\": \"600px\",\n",
    "            \"overflow-wrap\": \"break-word\",\n",
    "        },\n",
    "        subset=[\"Response\", \"Source\"]\n",
    "    )\n",
    "    display(eval_df)"
   ]
  },
  {
   "cell_type": "markdown",
   "id": "400f486d",
   "metadata": {},
   "source": [
    "To run evaluations you can call the `.evaluate()` function on the `Response` object return from the query to run the evaluations. Lets evaluate the outputs of both the tree_index and vector_index to see if there is any difference."
   ]
  },
  {
   "cell_type": "code",
   "execution_count": 36,
   "id": "68c9ebfe-b1b6-4f4e-9278-174346de8c90",
   "metadata": {
    "tags": []
   },
   "outputs": [
    {
     "name": "stdout",
     "output_type": "stream",
     "text": [
      "INFO:llama_index.indices.tree.select_leaf_retriever:>[Level 0] Selected node: [1]/[1]\n",
      ">[Level 0] Selected node: [1]/[1]\n",
      "INFO:llama_index.indices.tree.select_leaf_retriever:>[Level 1] Selected node: [4]/[4]\n",
      ">[Level 1] Selected node: [4]/[4]\n"
     ]
    }
   ],
   "source": [
    "query_engine = tree_index.as_query_engine()\n",
    "response_tree = query_engine.query(\n",
    "    \"How did New York City get its name?\"\n",
    ")\n",
    "eval_result = evaluator_gpt4.evaluate(response_tree)"
   ]
  },
  {
   "cell_type": "code",
   "execution_count": 37,
   "id": "db9d00bc-8428-4a08-b48e-248ad7570923",
   "metadata": {
    "tags": []
   },
   "outputs": [
    {
     "data": {
      "text/html": [
       "<style type=\"text/css\">\n",
       "#T_a35be_row0_col0, #T_a35be_row0_col1 {\n",
       "  inline-size: 600px;\n",
       "  overflow-wrap: break-word;\n",
       "}\n",
       "</style>\n",
       "<table id=\"T_a35be\">\n",
       "  <thead>\n",
       "    <tr>\n",
       "      <th class=\"blank level0\" >&nbsp;</th>\n",
       "      <th id=\"T_a35be_level0_col0\" class=\"col_heading level0 col0\" >Response</th>\n",
       "      <th id=\"T_a35be_level0_col1\" class=\"col_heading level0 col1\" >Source</th>\n",
       "      <th id=\"T_a35be_level0_col2\" class=\"col_heading level0 col2\" >Evaluation Result</th>\n",
       "    </tr>\n",
       "  </thead>\n",
       "  <tbody>\n",
       "    <tr>\n",
       "      <th id=\"T_a35be_level0_row0\" class=\"row_heading level0 row0\" >0</th>\n",
       "      <td id=\"T_a35be_row0_col0\" class=\"data row0 col0\" >\n",
       "New York City got its name after the Duke of York (the future King James II and VII), who was given part of the colony by proprietors George Carteret and John Berkeley. The settlement was promptly renamed \"New York\" after the Duke of York.</td>\n",
       "      <td id=\"T_a35be_row0_col1\" class=\"data row0 col1\" >settlement was promptly renamed \"New York\" after the Duke of York (the future King James II and VII), who would eventually be deposed in the Glorious Revolution. After the founding, the duke gave part of the colony to proprietors George Carteret and John Berkeley. Fort Orange, 150 miles (240 km) north on the Hudson River, was renamed Albany after James's Scottish title. The transfer was confirmed in 1667 by the Treaty of Breda, which concluded the Second Anglo-Dutch War.On August 24, 1673, during the Third Anglo-Dutch War, Dutch captain Anthony Colve seized the colony of New York from the English at the behest of Cornelis Evertsen the Youngest and rechristened it \"New Orange\" after William III, the Prince of Orange. The Dutch would soon return the island to England under the Treaty of Westminster of November 1674.Several intertribal wars among the Native Americans and some epidemics brought on by contact with the Europeans caused sizeable population losses for the Lenape between the ye...</td>\n",
       "      <td id=\"T_a35be_row0_col2\" class=\"data row0 col2\" >YES</td>\n",
       "    </tr>\n",
       "  </tbody>\n",
       "</table>\n"
      ],
      "text/plain": [
       "<pandas.io.formats.style.Styler at 0x7f2493249870>"
      ]
     },
     "metadata": {},
     "output_type": "display_data"
    }
   ],
   "source": [
    "display_eval_df(response_tree, eval_result)"
   ]
  },
  {
   "cell_type": "code",
   "execution_count": 38,
   "id": "180a5d2e-9286-477b-9cd0-a5976d18d845",
   "metadata": {
    "tags": []
   },
   "outputs": [],
   "source": [
    "query_engine = vector_index.as_query_engine()\n",
    "response_vector = query_engine.query(\n",
    "    \"How did New York City get its name?\"\n",
    ")\n",
    "eval_result = evaluator_gpt4.evaluate(response_vector)"
   ]
  },
  {
   "cell_type": "code",
   "execution_count": 39,
   "id": "c764b8b3-69b1-4ac8-b88b-3f9e204b8bfb",
   "metadata": {
    "tags": []
   },
   "outputs": [
    {
     "data": {
      "text/html": [
       "<style type=\"text/css\">\n",
       "#T_ed79a_row0_col0, #T_ed79a_row0_col1 {\n",
       "  inline-size: 600px;\n",
       "  overflow-wrap: break-word;\n",
       "}\n",
       "</style>\n",
       "<table id=\"T_ed79a\">\n",
       "  <thead>\n",
       "    <tr>\n",
       "      <th class=\"blank level0\" >&nbsp;</th>\n",
       "      <th id=\"T_ed79a_level0_col0\" class=\"col_heading level0 col0\" >Response</th>\n",
       "      <th id=\"T_ed79a_level0_col1\" class=\"col_heading level0 col1\" >Source</th>\n",
       "      <th id=\"T_ed79a_level0_col2\" class=\"col_heading level0 col2\" >Evaluation Result</th>\n",
       "    </tr>\n",
       "  </thead>\n",
       "  <tbody>\n",
       "    <tr>\n",
       "      <th id=\"T_ed79a_level0_row0\" class=\"row_heading level0 row0\" >0</th>\n",
       "      <td id=\"T_ed79a_row0_col0\" class=\"data row0 col0\" >\n",
       "New York City was named in honor of the Duke of York, who would become King James II of England. In 1664, King Charles II appointed the Duke as proprietor of the former territory of New Netherland, including the city of New Amsterdam, when England seized it from Dutch control. The city was then renamed New York in his honor.</td>\n",
       "      <td id=\"T_ed79a_row0_col1\" class=\"data row0 col1\" >a US$1 billion research and education center as a leader the climate crisis.\n",
       "\n",
       "\n",
       "== Etymology ==\n",
       "\n",
       "In 1664, New York was named in honor of the Duke of York, who would become King James II of England. James's elder brother, King Charles II, appointed the Duke as proprietor of the former territory of New Netherland, including the city of New Amsterdam, when England seized it from Dutch control.\n",
       "\n",
       "\n",
       "== History ==\n",
       "\n",
       "\n",
       "=== Early history ===\n",
       "In the pre-Columbian era, the area of present-day New York City was inhabited by Algonquian Native Americans, including the Lenape. Their homeland, known as Lenapehoking, included the present-day areas of Staten Island, Manhattan, the Bronx, the western portion of Long Island (including the areas that would later become the boroughs of Brooklyn and Queens), and the Lower Hudson Valley.The first documented visit into New York Harbor by a European was in 1524 by Italian Giovanni da Verrazzano, an explorer from Florence in the service of the French crown. He claim...</td>\n",
       "      <td id=\"T_ed79a_row0_col2\" class=\"data row0 col2\" >YES</td>\n",
       "    </tr>\n",
       "  </tbody>\n",
       "</table>\n"
      ],
      "text/plain": [
       "<pandas.io.formats.style.Styler at 0x7f2490543460>"
      ]
     },
     "metadata": {},
     "output_type": "display_data"
    }
   ],
   "source": [
    "display_eval_df(response_vector, eval_result)"
   ]
  },
  {
   "cell_type": "markdown",
   "id": "50895fe4",
   "metadata": {},
   "source": [
    "## Benchmark on Generated Question\n",
    "\n",
    "Now lets generate a few more questions so that we have more to evaluate with and run a small benchmark. In practic"
   ]
  },
  {
   "cell_type": "code",
   "execution_count": 19,
   "id": "90a8cd4d",
   "metadata": {},
   "outputs": [
    {
     "name": "stdout",
     "output_type": "stream",
     "text": [
      "WARNING:llama_index.indices.service_context:chunk_size_limit is deprecated, please specify chunk_size instead\n",
      "chunk_size_limit is deprecated, please specify chunk_size instead\n"
     ]
    },
    {
     "data": {
      "text/plain": [
       "['What is the population of New York City as of 2020?',\n",
       " 'Which borough of New York City has the highest population?',\n",
       " 'What is the economic significance of New York City?',\n",
       " 'How did New York City get its name?',\n",
       " 'What is the significance of the Statue of Liberty in New York City?']"
      ]
     },
     "execution_count": 19,
     "metadata": {},
     "output_type": "execute_result"
    }
   ],
   "source": [
    "from llama_index.evaluation import DatasetGenerator\n",
    "\n",
    "question_generator = DatasetGenerator.from_documents(documents)\n",
    "eval_questions = question_generator.generate_questions_from_nodes(5)\n",
    "\n",
    "eval_questions"
   ]
  },
  {
   "cell_type": "code",
   "execution_count": 22,
   "id": "810ee913",
   "metadata": {},
   "outputs": [],
   "source": [
    "import asyncio\n",
    "\n",
    "\n",
    "def evaluate_query_engine(query_engine, questions):\n",
    "    c = [query_engine.aquery(q) for q in questions]\n",
    "    results = asyncio.run(asyncio.gather(*c))\n",
    "    print(\"finished query\")\n",
    "\n",
    "    total_correct = 0\n",
    "    for r in results:\n",
    "        # evaluate with gpt 4\n",
    "        eval_result = 1 if evaluator_gpt4.evaluate(r) == \"YES\" else 0\n",
    "        total_correct += eval_result\n",
    "\n",
    "    return total_correct, len(results)"
   ]
  },
  {
   "cell_type": "code",
   "execution_count": 23,
   "id": "8a7ca4b8",
   "metadata": {},
   "outputs": [
    {
     "name": "stdout",
     "output_type": "stream",
     "text": [
      "INFO:openai:message='OpenAI API response' path=https://api.openai.com/v1/completions processing_ms=681 request_id=f587e4f416ad0d995a4400bc0a3be400 response_code=200\n",
      "message='OpenAI API response' path=https://api.openai.com/v1/completions processing_ms=681 request_id=f587e4f416ad0d995a4400bc0a3be400 response_code=200\n",
      "INFO:openai:message='OpenAI API response' path=https://api.openai.com/v1/completions processing_ms=1128 request_id=9af1677bef53dc66d8824900c8958b27 response_code=200\n",
      "message='OpenAI API response' path=https://api.openai.com/v1/completions processing_ms=1128 request_id=9af1677bef53dc66d8824900c8958b27 response_code=200\n",
      "INFO:openai:message='OpenAI API response' path=https://api.openai.com/v1/completions processing_ms=2529 request_id=a58de27cf52038d452c2df03dd9251cb response_code=200\n",
      "message='OpenAI API response' path=https://api.openai.com/v1/completions processing_ms=2529 request_id=a58de27cf52038d452c2df03dd9251cb response_code=200\n",
      "INFO:openai:message='OpenAI API response' path=https://api.openai.com/v1/completions processing_ms=3697 request_id=431e660bf0414265427e4a9728ac9d49 response_code=200\n",
      "message='OpenAI API response' path=https://api.openai.com/v1/completions processing_ms=3697 request_id=431e660bf0414265427e4a9728ac9d49 response_code=200\n",
      "INFO:openai:message='OpenAI API response' path=https://api.openai.com/v1/completions processing_ms=4373 request_id=7950dfcc95958d4f77f42f894a95f814 response_code=200\n",
      "message='OpenAI API response' path=https://api.openai.com/v1/completions processing_ms=4373 request_id=7950dfcc95958d4f77f42f894a95f814 response_code=200\n",
      "finished query\n",
      "score: 4/5\n"
     ]
    }
   ],
   "source": [
    "vector_query_engine = vector_index.as_query_engine()\n",
    "correct, total = evaluate_query_engine(vector_query_engine, eval_questions[:5])\n",
    "\n",
    "print(f\"score: {correct}/{total}\")"
   ]
  },
  {
   "cell_type": "code",
   "execution_count": 25,
   "id": "983503e8",
   "metadata": {},
   "outputs": [
    {
     "name": "stdout",
     "output_type": "stream",
     "text": [
      "INFO:llama_index.indices.tree.select_leaf_retriever:>[Level 0] Selected node: [1]/[1]\n",
      ">[Level 0] Selected node: [1]/[1]\n",
      "INFO:llama_index.indices.tree.select_leaf_retriever:>[Level 1] Selected node: [1]/[1]\n",
      ">[Level 1] Selected node: [1]/[1]\n",
      "INFO:llama_index.indices.tree.select_leaf_retriever:>[Level 0] Selected node: [1]/[1]\n",
      ">[Level 0] Selected node: [1]/[1]\n",
      "INFO:llama_index.indices.tree.select_leaf_retriever:>[Level 1] Selected node: [2]/[2]\n",
      ">[Level 1] Selected node: [2]/[2]\n",
      "INFO:llama_index.indices.tree.select_leaf_retriever:>[Level 0] Selected node: [3]/[3]\n",
      ">[Level 0] Selected node: [3]/[3]\n",
      "INFO:llama_index.indices.tree.select_leaf_retriever:>[Level 1] Selected node: [5]/[5]\n",
      ">[Level 1] Selected node: [5]/[5]\n",
      "INFO:llama_index.indices.tree.select_leaf_retriever:>[Level 0] Selected node: [1]/[1]\n",
      ">[Level 0] Selected node: [1]/[1]\n",
      "INFO:llama_index.indices.tree.select_leaf_retriever:>[Level 1] Selected node: [4]/[4]\n",
      ">[Level 1] Selected node: [4]/[4]\n",
      "INFO:llama_index.indices.tree.select_leaf_retriever:>[Level 0] Selected node: [2]/[2]\n",
      ">[Level 0] Selected node: [2]/[2]\n",
      "INFO:llama_index.indices.tree.select_leaf_retriever:>[Level 1] Selected node: [6]/[6]\n",
      ">[Level 1] Selected node: [6]/[6]\n",
      "INFO:openai:message='OpenAI API response' path=https://api.openai.com/v1/completions processing_ms=986 request_id=61f22f53224cc69e668a3cd0a0481e55 response_code=200\n",
      "message='OpenAI API response' path=https://api.openai.com/v1/completions processing_ms=986 request_id=61f22f53224cc69e668a3cd0a0481e55 response_code=200\n",
      "INFO:openai:message='OpenAI API response' path=https://api.openai.com/v1/completions processing_ms=1856 request_id=1a8bda32900f3479b502478a05e393fb response_code=200\n",
      "message='OpenAI API response' path=https://api.openai.com/v1/completions processing_ms=1856 request_id=1a8bda32900f3479b502478a05e393fb response_code=200\n",
      "INFO:openai:message='OpenAI API response' path=https://api.openai.com/v1/completions processing_ms=2182 request_id=028285e91044f7a6aa3f6111a2939d64 response_code=200\n",
      "message='OpenAI API response' path=https://api.openai.com/v1/completions processing_ms=2182 request_id=028285e91044f7a6aa3f6111a2939d64 response_code=200\n",
      "INFO:openai:message='OpenAI API response' path=https://api.openai.com/v1/completions processing_ms=2263 request_id=48b050e0379258a500502520b062f4f1 response_code=200\n",
      "message='OpenAI API response' path=https://api.openai.com/v1/completions processing_ms=2263 request_id=48b050e0379258a500502520b062f4f1 response_code=200\n",
      "INFO:openai:message='OpenAI API response' path=https://api.openai.com/v1/completions processing_ms=9699 request_id=df7b807d143c1d89fbdd62cdd8874add response_code=200\n",
      "message='OpenAI API response' path=https://api.openai.com/v1/completions processing_ms=9699 request_id=df7b807d143c1d89fbdd62cdd8874add response_code=200\n",
      "finished query\n",
      "score: 2/5\n"
     ]
    }
   ],
   "source": [
    "tree_query_engine = tree_index.as_query_engine()\n",
    "correct, total = evaluate_query_engine(tree_query_engine, eval_questions[:5])\n",
    "\n",
    "print(f\"score: {correct}/{total}\")"
   ]
  }
 ],
 "metadata": {
  "kernelspec": {
   "display_name": "Python 3 (ipykernel)",
   "language": "python",
   "name": "python3"
  },
  "language_info": {
   "codemirror_mode": {
    "name": "ipython",
    "version": 3
   },
   "file_extension": ".py",
   "mimetype": "text/x-python",
   "name": "python",
   "nbconvert_exporter": "python",
   "pygments_lexer": "ipython3",
   "version": "3.10.12"
  }
 },
 "nbformat": 4,
 "nbformat_minor": 5
}<|MERGE_RESOLUTION|>--- conflicted
+++ resolved
@@ -5,15 +5,9 @@
    "id": "de6537c4",
    "metadata": {},
    "source": [
-<<<<<<< HEAD
-    "# Response Evaluator\n",
-    "\n",
-    "In this example we are going to test the `ResponseEvaluator` on a vector index and tree index. The data is extracted from the [New York City](https://en.wikipedia.org/wiki/New_York_City) wikipedia page."
-=======
     "# ResponseEvaluator\n",
     "\n",
-    "This notebook uses the `ResponseEvaluator` module to measure if the response from a query engine matches any response nodes. This is useful for measuring if the response was hallucinated."
->>>>>>> 0ce5aa03
+    "This notebook uses the `ResponseEvaluator` module to measure if the response from a query engine matches any response nodes. This is useful for measuring if the response was hallucinated. The data is extracted from the [New York City](https://en.wikipedia.org/wiki/New_York_City) wikipedia page."
    ]
   },
   {

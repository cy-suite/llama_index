--- conflicted
+++ resolved
@@ -1,336 +1,4 @@
 {
-<<<<<<< HEAD
-    "cells": [
-        {
-            "attachments": {},
-            "cell_type": "markdown",
-            "id": "6510458f",
-            "metadata": {},
-            "source": [
-                "<a href=\"https://colab.research.google.com/github/run-llama/llama_index/blob/main/docs/examples/agent/openai_agent_retrieval.ipynb\" target=\"_parent\"><img src=\"https://colab.research.google.com/assets/colab-badge.svg\" alt=\"Open In Colab\"/></a>"
-            ]
-        },
-        {
-            "attachments": {},
-            "cell_type": "markdown",
-            "id": "99cea58c-48bc-4af6-8358-df9695659983",
-            "metadata": {
-                "tags": []
-            },
-            "source": [
-                "# Retrieval-Augmented OpenAI Agent"
-            ]
-        },
-        {
-            "attachments": {},
-            "cell_type": "markdown",
-            "id": "673df1fe-eb6c-46ea-9a73-a96e7ae7942e",
-            "metadata": {
-                "tags": []
-            },
-            "source": [
-                "In this tutorial, we show you how to use our `FnRetrieverOpenAI` implementation\n",
-                "to build an agent on top of OpenAI's function API and store/index an arbitrary number of tools. Our indexing/retrieval modules help to remove the complexity of having too many functions to fit in the prompt."
-            ]
-        },
-        {
-            "attachments": {},
-            "cell_type": "markdown",
-            "id": "54b7bc2e-606f-411a-9490-fcfab9236dfc",
-            "metadata": {
-                "tags": []
-            },
-            "source": [
-                "## Initial Setup "
-            ]
-        },
-        {
-            "attachments": {},
-            "cell_type": "markdown",
-            "id": "23e80e5b-aaee-4f23-b338-7ae62b08141f",
-            "metadata": {},
-            "source": [
-                "Let's start by importing some simple building blocks.  \n",
-                "\n",
-                "The main thing we need is:\n",
-                "1. the OpenAI API\n",
-                "2. a place to keep conversation history \n",
-                "3. a definition for tools that our agent can use."
-            ]
-        },
-        {
-            "attachments": {},
-            "cell_type": "markdown",
-            "id": "a00d5484",
-            "metadata": {},
-            "source": [
-                "If you're opening this Notebook on colab, you will probably need to install LlamaIndex 🦙."
-            ]
-        },
-        {
-            "cell_type": "code",
-            "execution_count": null,
-            "id": "443e2b22",
-            "metadata": {},
-            "outputs": [],
-            "source": [
-                "!pip install llama-index"
-            ]
-        },
-        {
-            "cell_type": "code",
-            "execution_count": 1,
-            "id": "9d47283b-025e-4874-88ed-76245b22f82e",
-            "metadata": {
-                "tags": []
-            },
-            "outputs": [
-                {
-                    "name": "stderr",
-                    "output_type": "stream",
-                    "text": [
-                        "/Users/suo/miniconda3/envs/llama/lib/python3.9/site-packages/deeplake/util/check_latest_version.py:32: UserWarning: A newer version of deeplake (3.6.7) is available. It's recommended that you update to the latest version using `pip install -U deeplake`.\n",
-                        "  warnings.warn(\n"
-                    ]
-                }
-            ],
-            "source": [
-                "import json\n",
-                "from typing import Sequence\n",
-                "\n",
-                "from llama_index.tools import BaseTool, FunctionTool"
-            ]
-        },
-        {
-            "attachments": {},
-            "cell_type": "markdown",
-            "id": "6fe08eb1-e638-4c00-9103-5c305bfacccf",
-            "metadata": {},
-            "source": [
-                "Let's define some very simple calculator tools for our agent."
-            ]
-        },
-        {
-            "cell_type": "code",
-            "execution_count": 2,
-            "id": "3dd3c4a6-f3e0-46f9-ad3b-7ba57d1bc992",
-            "metadata": {
-                "tags": []
-            },
-            "outputs": [],
-            "source": [
-                "def multiply(a: int, b: int) -> int:\n",
-                "    \"\"\"Multiply two integers and returns the result integer\"\"\"\n",
-                "    return a * b\n",
-                "\n",
-                "\n",
-                "def add(a: int, b: int) -> int:\n",
-                "    \"\"\"Add two integers and returns the result integer\"\"\"\n",
-                "    return a + b\n",
-                "\n",
-                "\n",
-                "def useless(a: int, b: int) -> int:\n",
-                "    \"\"\"Toy useless function.\"\"\"\n",
-                "    pass\n",
-                "\n",
-                "\n",
-                "multiply_tool = FunctionTool.from_defaults(fn=multiply, name=\"multiply\")\n",
-                "useless_tools = [\n",
-                "    FunctionTool.from_defaults(fn=useless, name=f\"useless_{str(idx)}\")\n",
-                "    for idx in range(28)\n",
-                "]\n",
-                "add_tool = FunctionTool.from_defaults(fn=add, name=\"add\")\n",
-                "\n",
-                "all_tools = [multiply_tool] + [add_tool] + useless_tools\n",
-                "all_tools_map = {t.metadata.name: t for t in all_tools}"
-            ]
-        },
-        {
-            "attachments": {},
-            "cell_type": "markdown",
-            "id": "8170dd32-fa00-458c-aeb5-37292d0773c0",
-            "metadata": {},
-            "source": [
-                "## Building an Object Index\n",
-                "\n",
-                "We have an `ObjectIndex` construct in LlamaIndex that allows the user to use our index data structures over arbitrary objects.\n",
-                "The ObjectIndex will handle serialiation to/from the object, and use an underying index (e.g. VectorStoreIndex, SummaryIndex, KeywordTableIndex) as the storage mechanism. \n",
-                "\n",
-                "In this case, we have a large collection of Tool objects, and we'd want to define an ObjectIndex over these Tools.\n",
-                "\n",
-                "The index comes bundled with a retrieval mechanism, an `ObjectRetriever`. \n",
-                "\n",
-                "This can be passed in to our agent so that it can \n",
-                "perform Tool retrieval during query-time."
-            ]
-        },
-        {
-            "cell_type": "code",
-            "execution_count": 3,
-            "id": "6704a755-7f05-43a3-8a56-f5f587ae4c40",
-            "metadata": {
-                "tags": []
-            },
-            "outputs": [],
-            "source": [
-                "# define an \"object\" index over these tools\n",
-                "from llama_index import VectorStoreIndex\n",
-                "from llama_index.objects import ObjectIndex, SimpleToolNodeMapping\n",
-                "\n",
-                "tool_mapping = SimpleToolNodeMapping.from_objects(all_tools)\n",
-                "obj_index = ObjectIndex.from_objects(\n",
-                "    all_tools,\n",
-                "    tool_mapping,\n",
-                "    VectorStoreIndex,\n",
-                ")"
-            ]
-        },
-        {
-            "attachments": {},
-            "cell_type": "markdown",
-            "id": "707d30b8-6405-4187-a9ed-6146dcc42167",
-            "metadata": {
-                "tags": []
-            },
-            "source": [
-                "## Our `FnRetrieverOpenAIAgent` Implementation "
-            ]
-        },
-        {
-            "attachments": {},
-            "cell_type": "markdown",
-            "id": "798ca3fd-6711-4c0c-a853-d868dd14b484",
-            "metadata": {},
-            "source": [
-                "We provide a `FnRetrieverOpenAIAgent` implementation in LlamaIndex, which can take in an `ObjectRetriever` over a set of `BaseTool` objects.\n",
-                "\n",
-                "During query-time, we would first use the `ObjectRetriever` to retrieve a set of relevant Tools. These tools would then be passed into the agent; more specifically, their function signatures would be passed into the OpenAI Function calling API. "
-            ]
-        },
-        {
-            "cell_type": "code",
-            "execution_count": 4,
-            "id": "38ab3938-1138-43ea-b085-f430b42f5377",
-            "metadata": {
-                "tags": []
-            },
-            "outputs": [],
-            "source": [
-                "from llama_index.agent import FnRetrieverOpenAIAgent"
-            ]
-        },
-        {
-            "cell_type": "code",
-            "execution_count": 5,
-            "id": "d852ece7-e5a1-4368-9d59-c7014e0b5b4d",
-            "metadata": {
-                "tags": []
-            },
-            "outputs": [],
-            "source": [
-                "agent = FnRetrieverOpenAIAgent.from_retriever(obj_index.as_retriever(), verbose=True)"
-            ]
-        },
-        {
-            "cell_type": "code",
-            "execution_count": 11,
-            "id": "33ea069f-819b-4ec1-a93c-fcbaacb362a1",
-            "metadata": {
-                "tags": []
-            },
-            "outputs": [
-                {
-                    "name": "stdout",
-                    "output_type": "stream",
-                    "text": [
-                        "=== Calling Function ===\n",
-                        "Calling function: multiply with args: {\n",
-                        "  \"a\": 212,\n",
-                        "  \"b\": 122\n",
-                        "}\n",
-                        "Got output: 25864\n",
-                        "========================\n"
-                    ]
-                },
-                {
-                    "data": {
-                        "text/plain": [
-                            "Response(response='212 multiplied by 122 is 25,864.', source_nodes=[], metadata=None)"
-                        ]
-                    },
-                    "execution_count": 11,
-                    "metadata": {},
-                    "output_type": "execute_result"
-                }
-            ],
-            "source": [
-                "agent.chat(\"What's 212 multiplied by 122? Make sure to use Tools\")"
-            ]
-        },
-        {
-            "cell_type": "code",
-            "execution_count": 12,
-            "id": "ec423b90-59cd-40ef-b497-a3842b3e7b58",
-            "metadata": {
-                "tags": []
-            },
-            "outputs": [
-                {
-                    "name": "stdout",
-                    "output_type": "stream",
-                    "text": [
-                        "=== Calling Function ===\n",
-                        "Calling function: add with args: {\n",
-                        "  \"a\": 212,\n",
-                        "  \"b\": 122\n",
-                        "}\n",
-                        "Got output: 334\n",
-                        "========================\n"
-                    ]
-                },
-                {
-                    "data": {
-                        "text/plain": [
-                            "Response(response='212 added to 122 is 334.', source_nodes=[], metadata=None)"
-                        ]
-                    },
-                    "execution_count": 12,
-                    "metadata": {},
-                    "output_type": "execute_result"
-                }
-            ],
-            "source": [
-                "agent.chat(\"What's 212 added to 122 ? Make sure to use Tools\")"
-            ]
-        },
-        {
-            "cell_type": "code",
-            "execution_count": null,
-            "id": "65bf017c-d381-414c-a4d4-d6a9d848e186",
-            "metadata": {},
-            "outputs": [],
-            "source": []
-        }
-    ],
-    "metadata": {
-        "kernelspec": {
-            "display_name": "Python 3 (ipykernel)",
-            "language": "python",
-            "name": "python3"
-        },
-        "language_info": {
-            "codemirror_mode": {
-                "name": "ipython",
-                "version": 3
-            },
-            "file_extension": ".py",
-            "mimetype": "text/x-python",
-            "name": "python",
-            "nbconvert_exporter": "python",
-            "pygments_lexer": "ipython3",
-            "version": "3.9.16"
-        }
-=======
  "cells": [
   {
    "attachments": {},
@@ -536,7 +204,6 @@
       "Got output: 25864\n",
       "========================\n"
      ]
->>>>>>> 91649e1d
     },
     {
      "data": {

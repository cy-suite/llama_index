{
 "cells": [
  {
   "attachments": {},
   "cell_type": "markdown",
   "metadata": {},
   "source": [
    "# Rockset Vector Store\n",
    "\n",
    "As a real-time search and analytics database, Rockset uses indexing to deliver scalable and performant personalization, product search, semantic search, chatbot applications, and more.\n",
    "Since Rockset is purpose-built for real-time, you can build these responsive applications on constantly updating, streaming data. \n",
    "By integrating Rockset with LlamaIndex, you can easily use LLMs on your own real-time data for production-ready vector search applications.\n",
    "\n",
    "We'll walk through a demonstration of how to use Rockset as a vector store in LlamaIndex. \n",
    "\n",
<<<<<<< HEAD
    "## Tutorial\n",
    "In this example, we'll use OpenAI's `gpt-3.5-turbo` model to generate embeddings and Rockset as vector store to store embeddings.\n",
=======
    "## Example Usage\n",
    "In this example, we'll use OpenAI's `text-embedding-ada-002` model to generate embeddings and Rockset as vector store to store embeddings.\n",
    "\n",
>>>>>>> 50676f18
    "We'll ingest text from a file and ask questions about the content.\n",
    "\n",
    "### Setting Up Your Environment\n",
    "1. Create a [collection](https://rockset.com/docs/collections) from the Rockset console with the [Write API](https://rockset.com/docs/write-api/) as your source.\n",
    "Name your collection `llamaindex_demo`. Configure the following [ingest transformation](https://rockset.com/docs/ingest-transformation) \n",
    "with [`VECTOR_ENFORCE`](https://rockset.com/docs/vector-functions) to define your embeddings field and take advantage of performance and storage optimizations:\n",
    "```sql\n",
    "SELECT \n",
    "    _input.* EXCEPT(_meta), \n",
    "    VECTOR_ENFORCE(\n",
    "        _input.embedding,\n",
    "        1536,\n",
    "        'float'\n",
    "    ) as embedding\n",
    "FROM _input\n",
    "```\n",
    "\n",
    "2. Create an [API key](https://rockset.com/docs/iam) from the Rockset console and set the `ROCKSET_API_KEY` environment variable.\n",
    "Find your API server [here](http://rockset.com/docs/rest-api#introduction) and set the `ROCKSET_API_SERVER` environment variable. \n",
    "Set the `OPENAI_API_KEY` environment variable.\n",
    "\n",
    "3. Install the dependencies.\n",
    "```shell\n",
    "pip3 install llama_index rockset \n",
    "```\n",
    "\n",
    "4. LlamaIndex allows you to ingest data from a variety of sources. \n",
    "For this example, we'll read from a text file named `constitution.txt`, which is a transcript of the American Constitution, found [here](https://www.archives.gov/founding-docs/constitution-transcript). \n",
    "\n",
    "### Data ingestion \n",
    "Use LlamaIndex's `SimpleDirectoryReader` class to convert the text file to a list of `Document` objects."
   ]
  },
  {
   "cell_type": "code",
   "execution_count": null,
   "metadata": {},
   "outputs": [],
   "source": [
    "from llama_index import SimpleDirectoryReader\n",
    "\n",
    "docs = SimpleDirectoryReader(input_files=[\"{path to}/consitution.txt\"]).load_data()"
   ]
  },
  {
   "attachments": {},
   "cell_type": "markdown",
   "metadata": {},
   "source": [
    "Instantiate the LLM and service context."
   ]
  },
  {
   "cell_type": "code",
   "execution_count": null,
   "metadata": {},
   "outputs": [],
   "source": [
    "from llama_index import ServiceContext\n",
    "from llama_index.llms import OpenAI\n",
    "\n",
    "llm = OpenAI(temperature=0.8, model=\"gpt-3.5-turbo\")\n",
    "service_context = ServiceContext.from_defaults(llm=llm)"
   ]
  },
  {
   "attachments": {},
   "cell_type": "markdown",
   "metadata": {},
   "source": [
    "Instantiate the vector store and storage context."
   ]
  },
  {
   "cell_type": "code",
   "execution_count": null,
   "metadata": {},
   "outputs": [],
   "source": [
    "from llama_index import StorageContext\n",
    "from llama_index.vector_stores import RocksetVectorStore\n",
    "\n",
    "vector_store = RocksetVectorStore(collection=\"llamaindex_demo\")\n",
    "storage_context = StorageContext.from_defaults(vector_store=vector_store)"
   ]
  },
  {
   "attachments": {},
   "cell_type": "markdown",
   "metadata": {},
   "source": [
    "Add documents to the `llamaindex_demo` collection and create an index."
   ]
  },
  {
   "cell_type": "code",
   "execution_count": null,
   "metadata": {},
   "outputs": [],
   "source": [
    "from llama_index import VectorStoreIndex\n",
    "\n",
    "index = VectorStoreIndex.from_documents(\n",
    "    docs, storage_context=storage_context, service_context=service_context\n",
    ")"
   ]
  },
  {
   "attachments": {},
   "cell_type": "markdown",
   "metadata": {},
   "source": [
    "### Querying\n",
    "Ask a question about your document and generate a response."
   ]
  },
  {
   "cell_type": "code",
   "execution_count": null,
   "metadata": {},
   "outputs": [],
   "source": [
    "response = index.as_query_engine(service_context=service_context).query(\n",
    "    \"What is the duty of the president?\"\n",
    ")\n",
    "\n",
    "print(str(response))"
   ]
  },
  {
   "attachments": {},
   "cell_type": "markdown",
   "metadata": {},
   "source": [
    "\n",
    "Run the program.\n",
    "```text\n",
    "$ python3 main.py\n",
    "The duty of the president is to faithfully execute the Office of President of the United States, preserve, protect and defend the Constitution of the United States, serve as the Commander in Chief of the Army and Navy, grant reprieves and pardons for offenses against the United States (except in cases of impeachment), make treaties and appoint ambassadors and other public ministers, take care that the laws be faithfully executed, and commission all the officers of the United States.\n",
    "```\n",
    "\n",
    "## Metadata Filtering\n",
    "Metadata filtering allows you to retrieve relevant documents that match specific filters.\n",
    "\n",
    "1. Add nodes to your vector store and create an index."
   ]
  },
  {
   "cell_type": "code",
   "execution_count": null,
   "metadata": {},
   "outputs": [],
   "source": [
    "from llama_index.vector_stores import RocksetVectorStore\n",
    "from llama_index import VectorStoreIndex, StorageContext\n",
    "from llama_index.vector_stores.types import NodeWithEmbedding\n",
    "from llama_index.schema import TextNode\n",
    "\n",
    "nodes = [\n",
    "    NodeWithEmbedding(\n",
    "        node=TextNode(\n",
    "            text=\"Apples are blue\",\n",
    "            metadata={\"type\": \"fruit\"},\n",
    "        ),\n",
    "        embedding=[],\n",
    "    )\n",
    "]\n",
    "index = VectorStoreIndex(\n",
    "    nodes,\n",
    "    storage_context=StorageContext.from_defaults(\n",
    "        vector_store=RocksetVectorStore(collection=\"llamaindex_demo\")\n",
    "    ),\n",
    ")"
   ]
  },
  {
   "attachments": {},
   "cell_type": "markdown",
   "metadata": {},
   "source": [
    "2. Define metadata filters."
   ]
  },
  {
   "cell_type": "code",
   "execution_count": null,
   "metadata": {},
   "outputs": [],
   "source": [
    "from llama_index.vector_stores.types import ExactMatchFilter, MetadataFilters\n",
    "\n",
    "filters = MetadataFilters(filters=[ExactMatchFilter(key=\"type\", value=\"fruit\")])"
   ]
  },
  {
   "attachments": {},
   "cell_type": "markdown",
   "metadata": {},
   "source": [
    "3. Retrieve relevant documents that satisfy the filters."
   ]
  },
  {
   "cell_type": "code",
   "execution_count": null,
   "metadata": {},
   "outputs": [],
   "source": [
    "retriever = index.as_retriever(filters=filters)\n",
    "retriever.retrieve(\"What colors are apples?\")"
   ]
  },
  {
   "attachments": {},
   "cell_type": "markdown",
   "metadata": {},
   "source": [
    "## Creating an Index from an Existing Collection\n",
    "You can create indices with data from existing collections."
   ]
  },
  {
   "cell_type": "code",
   "execution_count": null,
   "metadata": {},
   "outputs": [],
   "source": [
    "from llama_index import VectorStoreIndex\n",
    "from llama_index.vector_stores import RocksetVectorStore\n",
    "\n",
    "vector_store = RocksetVectorStore(collection=\"llamaindex_demo\")\n",
    "\n",
    "index = VectorStoreIndex.from_vector_store(vector_store)"
   ]
  },
  {
   "attachments": {},
   "cell_type": "markdown",
   "metadata": {},
   "source": [
    "## Creating an Index from a New Collection\n",
    "You can also create a new Rockset collection to use as a vector store."
   ]
  },
  {
   "cell_type": "code",
   "execution_count": null,
   "metadata": {},
   "outputs": [],
   "source": [
    "from llama_index.vector_stores import RocksetVectorStore\n",
    "\n",
    "vector_store = RocksetVectorStore.with_new_collection( \n",
    "    collection=\"llamaindex_demo\", # name of new collection\n",
    "    dimensions=1536 # specifies length of vectors in ingest tranformation (optional)\n",
    "    # other RocksetVectorStore args \n",
    ")\n",
    "\n",
    "index = VectorStoreIndex(\n",
    "    nodes,\n",
    "    storage_context=StorageContext.from_defaults(\n",
    "        vector_store=vector_store\n",
    "    ),\n",
    ")"
   ]
  },
  {
   "attachments": {},
   "cell_type": "markdown",
   "metadata": {},
   "source": [
    "## Configuration\n",
    "* **collection**: Name of the collection to query (required).\n",
    "\n",
    "```python\n",
    "RocksetVectorStore(collection=\"my_collection\")\n",
    "```\n",
    "\n",
    "* **workspace**: Name of the workspace containing the collection. Defaults to `\"commons\"`.\n",
    "```python\n",
    "RocksetVectorStore(worksapce=\"my_workspace\")\n",
    "```\n",
    "\n",
    "* **api_key**: The API key to use to authenticate Rockset requests. Ignored if `client` is passed in. Defaults to the `ROCKSET_API_KEY` environment variable.\n",
    "```python\n",
    "RocksetVectorStore(api_key=\"<my key>\")\n",
    "```\n",
    "\n",
    "* **api_server**: The API server to use for Rockset requests. Ignored if `client` is passed in. Defaults to the `ROCKSET_API_KEY` environment variable or `\"https://api.use1a1.rockset.com\"` if the `ROCKSET_API_SERVER` is not set.\n",
    "```python\n",
    "from rockset import Regions\n",
    "RocksetVectorStore(api_server=Regions.euc1a1)\n",
    "```\n",
    "\n",
    "* **client**: Rockset client object to use to execute Rockset requests. If not specified, a client object is internally constructed with the `api_key` parameter (or `ROCKSET_API_SERVER` environment variable) and the `api_server` parameter (or `ROCKSET_API_SERVER` environment variable).\n",
    "```python\n",
    "from rockset import RocksetClient\n",
    "RocksetVectorStore(client=RocksetClient(api_key=\"<my key>\"))\n",
    "```\n",
    "\n",
    "* **embedding_col**: The name of the database field containing embeddings. Defaults to `\"embedding\"`.\n",
    "```python\n",
    "RocksetVectorStore(embedding_col=\"my_embedding\")\n",
    "```\n",
    "\n",
    "* **metadata_col**: The name of the database field containing node data. Defaults to `\"metadata\"`.\n",
    "```python\n",
    "RocksetVectorStore(metadata_col=\"node\")\n",
    "```\n",
    "\n",
    "* **distance_func**: The metric to measure vector relationship. Defaults to cosine similarity.\n",
    "```python\n",
    "RocksetVectorStore(distance_func=RocksetVectorStore.DistanceFunc.DOT_PRODUCT)\n",
    "```"
   ]
  }
 ],
 "metadata": {
  "kernelspec": {
   "display_name": "env",
   "language": "python",
   "name": "python3"
  },
  "language_info": {
   "name": "python",
   "version": "3.8.17"
  },
  "orig_nbformat": 4
 },
 "nbformat": 4,
 "nbformat_minor": 2
}<|MERGE_RESOLUTION|>--- conflicted
+++ resolved
@@ -1,355 +1,349 @@
 {
- "cells": [
-  {
-   "attachments": {},
-   "cell_type": "markdown",
-   "metadata": {},
-   "source": [
-    "# Rockset Vector Store\n",
-    "\n",
-    "As a real-time search and analytics database, Rockset uses indexing to deliver scalable and performant personalization, product search, semantic search, chatbot applications, and more.\n",
-    "Since Rockset is purpose-built for real-time, you can build these responsive applications on constantly updating, streaming data. \n",
-    "By integrating Rockset with LlamaIndex, you can easily use LLMs on your own real-time data for production-ready vector search applications.\n",
-    "\n",
-    "We'll walk through a demonstration of how to use Rockset as a vector store in LlamaIndex. \n",
-    "\n",
-<<<<<<< HEAD
-    "## Tutorial\n",
-    "In this example, we'll use OpenAI's `gpt-3.5-turbo` model to generate embeddings and Rockset as vector store to store embeddings.\n",
-=======
-    "## Example Usage\n",
-    "In this example, we'll use OpenAI's `text-embedding-ada-002` model to generate embeddings and Rockset as vector store to store embeddings.\n",
-    "\n",
->>>>>>> 50676f18
-    "We'll ingest text from a file and ask questions about the content.\n",
-    "\n",
-    "### Setting Up Your Environment\n",
-    "1. Create a [collection](https://rockset.com/docs/collections) from the Rockset console with the [Write API](https://rockset.com/docs/write-api/) as your source.\n",
-    "Name your collection `llamaindex_demo`. Configure the following [ingest transformation](https://rockset.com/docs/ingest-transformation) \n",
-    "with [`VECTOR_ENFORCE`](https://rockset.com/docs/vector-functions) to define your embeddings field and take advantage of performance and storage optimizations:\n",
-    "```sql\n",
-    "SELECT \n",
-    "    _input.* EXCEPT(_meta), \n",
-    "    VECTOR_ENFORCE(\n",
-    "        _input.embedding,\n",
-    "        1536,\n",
-    "        'float'\n",
-    "    ) as embedding\n",
-    "FROM _input\n",
-    "```\n",
-    "\n",
-    "2. Create an [API key](https://rockset.com/docs/iam) from the Rockset console and set the `ROCKSET_API_KEY` environment variable.\n",
-    "Find your API server [here](http://rockset.com/docs/rest-api#introduction) and set the `ROCKSET_API_SERVER` environment variable. \n",
-    "Set the `OPENAI_API_KEY` environment variable.\n",
-    "\n",
-    "3. Install the dependencies.\n",
-    "```shell\n",
-    "pip3 install llama_index rockset \n",
-    "```\n",
-    "\n",
-    "4. LlamaIndex allows you to ingest data from a variety of sources. \n",
-    "For this example, we'll read from a text file named `constitution.txt`, which is a transcript of the American Constitution, found [here](https://www.archives.gov/founding-docs/constitution-transcript). \n",
-    "\n",
-    "### Data ingestion \n",
-    "Use LlamaIndex's `SimpleDirectoryReader` class to convert the text file to a list of `Document` objects."
-   ]
-  },
-  {
-   "cell_type": "code",
-   "execution_count": null,
-   "metadata": {},
-   "outputs": [],
-   "source": [
-    "from llama_index import SimpleDirectoryReader\n",
-    "\n",
-    "docs = SimpleDirectoryReader(input_files=[\"{path to}/consitution.txt\"]).load_data()"
-   ]
-  },
-  {
-   "attachments": {},
-   "cell_type": "markdown",
-   "metadata": {},
-   "source": [
-    "Instantiate the LLM and service context."
-   ]
-  },
-  {
-   "cell_type": "code",
-   "execution_count": null,
-   "metadata": {},
-   "outputs": [],
-   "source": [
-    "from llama_index import ServiceContext\n",
-    "from llama_index.llms import OpenAI\n",
-    "\n",
-    "llm = OpenAI(temperature=0.8, model=\"gpt-3.5-turbo\")\n",
-    "service_context = ServiceContext.from_defaults(llm=llm)"
-   ]
-  },
-  {
-   "attachments": {},
-   "cell_type": "markdown",
-   "metadata": {},
-   "source": [
-    "Instantiate the vector store and storage context."
-   ]
-  },
-  {
-   "cell_type": "code",
-   "execution_count": null,
-   "metadata": {},
-   "outputs": [],
-   "source": [
-    "from llama_index import StorageContext\n",
-    "from llama_index.vector_stores import RocksetVectorStore\n",
-    "\n",
-    "vector_store = RocksetVectorStore(collection=\"llamaindex_demo\")\n",
-    "storage_context = StorageContext.from_defaults(vector_store=vector_store)"
-   ]
-  },
-  {
-   "attachments": {},
-   "cell_type": "markdown",
-   "metadata": {},
-   "source": [
-    "Add documents to the `llamaindex_demo` collection and create an index."
-   ]
-  },
-  {
-   "cell_type": "code",
-   "execution_count": null,
-   "metadata": {},
-   "outputs": [],
-   "source": [
-    "from llama_index import VectorStoreIndex\n",
-    "\n",
-    "index = VectorStoreIndex.from_documents(\n",
-    "    docs, storage_context=storage_context, service_context=service_context\n",
-    ")"
-   ]
-  },
-  {
-   "attachments": {},
-   "cell_type": "markdown",
-   "metadata": {},
-   "source": [
-    "### Querying\n",
-    "Ask a question about your document and generate a response."
-   ]
-  },
-  {
-   "cell_type": "code",
-   "execution_count": null,
-   "metadata": {},
-   "outputs": [],
-   "source": [
-    "response = index.as_query_engine(service_context=service_context).query(\n",
-    "    \"What is the duty of the president?\"\n",
-    ")\n",
-    "\n",
-    "print(str(response))"
-   ]
-  },
-  {
-   "attachments": {},
-   "cell_type": "markdown",
-   "metadata": {},
-   "source": [
-    "\n",
-    "Run the program.\n",
-    "```text\n",
-    "$ python3 main.py\n",
-    "The duty of the president is to faithfully execute the Office of President of the United States, preserve, protect and defend the Constitution of the United States, serve as the Commander in Chief of the Army and Navy, grant reprieves and pardons for offenses against the United States (except in cases of impeachment), make treaties and appoint ambassadors and other public ministers, take care that the laws be faithfully executed, and commission all the officers of the United States.\n",
-    "```\n",
-    "\n",
-    "## Metadata Filtering\n",
-    "Metadata filtering allows you to retrieve relevant documents that match specific filters.\n",
-    "\n",
-    "1. Add nodes to your vector store and create an index."
-   ]
-  },
-  {
-   "cell_type": "code",
-   "execution_count": null,
-   "metadata": {},
-   "outputs": [],
-   "source": [
-    "from llama_index.vector_stores import RocksetVectorStore\n",
-    "from llama_index import VectorStoreIndex, StorageContext\n",
-    "from llama_index.vector_stores.types import NodeWithEmbedding\n",
-    "from llama_index.schema import TextNode\n",
-    "\n",
-    "nodes = [\n",
-    "    NodeWithEmbedding(\n",
-    "        node=TextNode(\n",
-    "            text=\"Apples are blue\",\n",
-    "            metadata={\"type\": \"fruit\"},\n",
-    "        ),\n",
-    "        embedding=[],\n",
-    "    )\n",
-    "]\n",
-    "index = VectorStoreIndex(\n",
-    "    nodes,\n",
-    "    storage_context=StorageContext.from_defaults(\n",
-    "        vector_store=RocksetVectorStore(collection=\"llamaindex_demo\")\n",
-    "    ),\n",
-    ")"
-   ]
-  },
-  {
-   "attachments": {},
-   "cell_type": "markdown",
-   "metadata": {},
-   "source": [
-    "2. Define metadata filters."
-   ]
-  },
-  {
-   "cell_type": "code",
-   "execution_count": null,
-   "metadata": {},
-   "outputs": [],
-   "source": [
-    "from llama_index.vector_stores.types import ExactMatchFilter, MetadataFilters\n",
-    "\n",
-    "filters = MetadataFilters(filters=[ExactMatchFilter(key=\"type\", value=\"fruit\")])"
-   ]
-  },
-  {
-   "attachments": {},
-   "cell_type": "markdown",
-   "metadata": {},
-   "source": [
-    "3. Retrieve relevant documents that satisfy the filters."
-   ]
-  },
-  {
-   "cell_type": "code",
-   "execution_count": null,
-   "metadata": {},
-   "outputs": [],
-   "source": [
-    "retriever = index.as_retriever(filters=filters)\n",
-    "retriever.retrieve(\"What colors are apples?\")"
-   ]
-  },
-  {
-   "attachments": {},
-   "cell_type": "markdown",
-   "metadata": {},
-   "source": [
-    "## Creating an Index from an Existing Collection\n",
-    "You can create indices with data from existing collections."
-   ]
-  },
-  {
-   "cell_type": "code",
-   "execution_count": null,
-   "metadata": {},
-   "outputs": [],
-   "source": [
-    "from llama_index import VectorStoreIndex\n",
-    "from llama_index.vector_stores import RocksetVectorStore\n",
-    "\n",
-    "vector_store = RocksetVectorStore(collection=\"llamaindex_demo\")\n",
-    "\n",
-    "index = VectorStoreIndex.from_vector_store(vector_store)"
-   ]
-  },
-  {
-   "attachments": {},
-   "cell_type": "markdown",
-   "metadata": {},
-   "source": [
-    "## Creating an Index from a New Collection\n",
-    "You can also create a new Rockset collection to use as a vector store."
-   ]
-  },
-  {
-   "cell_type": "code",
-   "execution_count": null,
-   "metadata": {},
-   "outputs": [],
-   "source": [
-    "from llama_index.vector_stores import RocksetVectorStore\n",
-    "\n",
-    "vector_store = RocksetVectorStore.with_new_collection( \n",
-    "    collection=\"llamaindex_demo\", # name of new collection\n",
-    "    dimensions=1536 # specifies length of vectors in ingest tranformation (optional)\n",
-    "    # other RocksetVectorStore args \n",
-    ")\n",
-    "\n",
-    "index = VectorStoreIndex(\n",
-    "    nodes,\n",
-    "    storage_context=StorageContext.from_defaults(\n",
-    "        vector_store=vector_store\n",
-    "    ),\n",
-    ")"
-   ]
-  },
-  {
-   "attachments": {},
-   "cell_type": "markdown",
-   "metadata": {},
-   "source": [
-    "## Configuration\n",
-    "* **collection**: Name of the collection to query (required).\n",
-    "\n",
-    "```python\n",
-    "RocksetVectorStore(collection=\"my_collection\")\n",
-    "```\n",
-    "\n",
-    "* **workspace**: Name of the workspace containing the collection. Defaults to `\"commons\"`.\n",
-    "```python\n",
-    "RocksetVectorStore(worksapce=\"my_workspace\")\n",
-    "```\n",
-    "\n",
-    "* **api_key**: The API key to use to authenticate Rockset requests. Ignored if `client` is passed in. Defaults to the `ROCKSET_API_KEY` environment variable.\n",
-    "```python\n",
-    "RocksetVectorStore(api_key=\"<my key>\")\n",
-    "```\n",
-    "\n",
-    "* **api_server**: The API server to use for Rockset requests. Ignored if `client` is passed in. Defaults to the `ROCKSET_API_KEY` environment variable or `\"https://api.use1a1.rockset.com\"` if the `ROCKSET_API_SERVER` is not set.\n",
-    "```python\n",
-    "from rockset import Regions\n",
-    "RocksetVectorStore(api_server=Regions.euc1a1)\n",
-    "```\n",
-    "\n",
-    "* **client**: Rockset client object to use to execute Rockset requests. If not specified, a client object is internally constructed with the `api_key` parameter (or `ROCKSET_API_SERVER` environment variable) and the `api_server` parameter (or `ROCKSET_API_SERVER` environment variable).\n",
-    "```python\n",
-    "from rockset import RocksetClient\n",
-    "RocksetVectorStore(client=RocksetClient(api_key=\"<my key>\"))\n",
-    "```\n",
-    "\n",
-    "* **embedding_col**: The name of the database field containing embeddings. Defaults to `\"embedding\"`.\n",
-    "```python\n",
-    "RocksetVectorStore(embedding_col=\"my_embedding\")\n",
-    "```\n",
-    "\n",
-    "* **metadata_col**: The name of the database field containing node data. Defaults to `\"metadata\"`.\n",
-    "```python\n",
-    "RocksetVectorStore(metadata_col=\"node\")\n",
-    "```\n",
-    "\n",
-    "* **distance_func**: The metric to measure vector relationship. Defaults to cosine similarity.\n",
-    "```python\n",
-    "RocksetVectorStore(distance_func=RocksetVectorStore.DistanceFunc.DOT_PRODUCT)\n",
-    "```"
-   ]
-  }
- ],
- "metadata": {
-  "kernelspec": {
-   "display_name": "env",
-   "language": "python",
-   "name": "python3"
-  },
-  "language_info": {
-   "name": "python",
-   "version": "3.8.17"
-  },
-  "orig_nbformat": 4
- },
- "nbformat": 4,
- "nbformat_minor": 2
+    "cells": [
+        {
+            "attachments": {},
+            "cell_type": "markdown",
+            "metadata": {},
+            "source": [
+                "# Rockset Vector Store\n",
+                "\n",
+                "As a real-time search and analytics database, Rockset uses indexing to deliver scalable and performant personalization, product search, semantic search, chatbot applications, and more.\n",
+                "Since Rockset is purpose-built for real-time, you can build these responsive applications on constantly updating, streaming data. \n",
+                "By integrating Rockset with LlamaIndex, you can easily use LLMs on your own real-time data for production-ready vector search applications.\n",
+                "\n",
+                "We'll walk through a demonstration of how to use Rockset as a vector store in LlamaIndex. \n",
+                "\n",
+                "## Tutorial\n",
+                "In this example, we'll use OpenAI's `text-embedding-ada-002` model to generate embeddings and Rockset as vector store to store embeddings.\n",
+                "We'll ingest text from a file and ask questions about the content.\n",
+                "\n",
+                "### Setting Up Your Environment\n",
+                "1. Create a [collection](https://rockset.com/docs/collections) from the Rockset console with the [Write API](https://rockset.com/docs/write-api/) as your source.\n",
+                "Name your collection `llamaindex_demo`. Configure the following [ingest transformation](https://rockset.com/docs/ingest-transformation) \n",
+                "with [`VECTOR_ENFORCE`](https://rockset.com/docs/vector-functions) to define your embeddings field and take advantage of performance and storage optimizations:\n",
+                "```sql\n",
+                "SELECT \n",
+                "    _input.* EXCEPT(_meta), \n",
+                "    VECTOR_ENFORCE(\n",
+                "        _input.embedding,\n",
+                "        1536,\n",
+                "        'float'\n",
+                "    ) as embedding\n",
+                "FROM _input\n",
+                "```\n",
+                "\n",
+                "2. Create an [API key](https://rockset.com/docs/iam) from the Rockset console and set the `ROCKSET_API_KEY` environment variable.\n",
+                "Find your API server [here](http://rockset.com/docs/rest-api#introduction) and set the `ROCKSET_API_SERVER` environment variable. \n",
+                "Set the `OPENAI_API_KEY` environment variable.\n",
+                "\n",
+                "3. Install the dependencies.\n",
+                "```shell\n",
+                "pip3 install llama_index rockset \n",
+                "```\n",
+                "\n",
+                "4. LlamaIndex allows you to ingest data from a variety of sources. \n",
+                "For this example, we'll read from a text file named `constitution.txt`, which is a transcript of the American Constitution, found [here](https://www.archives.gov/founding-docs/constitution-transcript). \n",
+                "\n",
+                "### Data ingestion \n",
+                "Use LlamaIndex's `SimpleDirectoryReader` class to convert the text file to a list of `Document` objects."
+            ]
+        },
+        {
+            "cell_type": "code",
+            "execution_count": null,
+            "metadata": {},
+            "outputs": [],
+            "source": [
+                "from llama_index import SimpleDirectoryReader\n",
+                "\n",
+                "docs = SimpleDirectoryReader(input_files=[\"{path to}/consitution.txt\"]).load_data()"
+            ]
+        },
+        {
+            "attachments": {},
+            "cell_type": "markdown",
+            "metadata": {},
+            "source": [
+                "Instantiate the LLM and service context."
+            ]
+        },
+        {
+            "cell_type": "code",
+            "execution_count": null,
+            "metadata": {},
+            "outputs": [],
+            "source": [
+                "from llama_index import ServiceContext\n",
+                "from llama_index.llms import OpenAI\n",
+                "\n",
+                "llm = OpenAI(temperature=0.8, model=\"gpt-3.5-turbo\")\n",
+                "service_context = ServiceContext.from_defaults(llm=llm)"
+            ]
+        },
+        {
+            "attachments": {},
+            "cell_type": "markdown",
+            "metadata": {},
+            "source": [
+                "Instantiate the vector store and storage context."
+            ]
+        },
+        {
+            "cell_type": "code",
+            "execution_count": null,
+            "metadata": {},
+            "outputs": [],
+            "source": [
+                "from llama_index import StorageContext\n",
+                "from llama_index.vector_stores import RocksetVectorStore\n",
+                "\n",
+                "vector_store = RocksetVectorStore(collection=\"llamaindex_demo\")\n",
+                "storage_context = StorageContext.from_defaults(vector_store=vector_store)"
+            ]
+        },
+        {
+            "attachments": {},
+            "cell_type": "markdown",
+            "metadata": {},
+            "source": [
+                "Add documents to the `llamaindex_demo` collection and create an index."
+            ]
+        },
+        {
+            "cell_type": "code",
+            "execution_count": null,
+            "metadata": {},
+            "outputs": [],
+            "source": [
+                "from llama_index import VectorStoreIndex\n",
+                "\n",
+                "index = VectorStoreIndex.from_documents(\n",
+                "    docs, storage_context=storage_context, service_context=service_context\n",
+                ")"
+            ]
+        },
+        {
+            "attachments": {},
+            "cell_type": "markdown",
+            "metadata": {},
+            "source": [
+                "### Querying\n",
+                "Ask a question about your document and generate a response."
+            ]
+        },
+        {
+            "cell_type": "code",
+            "execution_count": null,
+            "metadata": {},
+            "outputs": [],
+            "source": [
+                "response = index.as_query_engine(service_context=service_context).query(\n",
+                "    \"What is the duty of the president?\"\n",
+                ")\n",
+                "\n",
+                "print(str(response))"
+            ]
+        },
+        {
+            "attachments": {},
+            "cell_type": "markdown",
+            "metadata": {},
+            "source": [
+                "\n",
+                "Run the program.\n",
+                "```text\n",
+                "$ python3 main.py\n",
+                "The duty of the president is to faithfully execute the Office of President of the United States, preserve, protect and defend the Constitution of the United States, serve as the Commander in Chief of the Army and Navy, grant reprieves and pardons for offenses against the United States (except in cases of impeachment), make treaties and appoint ambassadors and other public ministers, take care that the laws be faithfully executed, and commission all the officers of the United States.\n",
+                "```\n",
+                "\n",
+                "## Metadata Filtering\n",
+                "Metadata filtering allows you to retrieve relevant documents that match specific filters.\n",
+                "\n",
+                "1. Add nodes to your vector store and create an index."
+            ]
+        },
+        {
+            "cell_type": "code",
+            "execution_count": null,
+            "metadata": {},
+            "outputs": [],
+            "source": [
+                "from llama_index.vector_stores import RocksetVectorStore\n",
+                "from llama_index import VectorStoreIndex, StorageContext\n",
+                "from llama_index.vector_stores.types import NodeWithEmbedding\n",
+                "from llama_index.schema import TextNode\n",
+                "\n",
+                "nodes = [\n",
+                "    NodeWithEmbedding(\n",
+                "        node=TextNode(\n",
+                "            text=\"Apples are blue\",\n",
+                "            metadata={\"type\": \"fruit\"},\n",
+                "        ),\n",
+                "        embedding=[],\n",
+                "    )\n",
+                "]\n",
+                "index = VectorStoreIndex(\n",
+                "    nodes,\n",
+                "    storage_context=StorageContext.from_defaults(\n",
+                "        vector_store=RocksetVectorStore(collection=\"llamaindex_demo\")\n",
+                "    ),\n",
+                ")"
+            ]
+        },
+        {
+            "attachments": {},
+            "cell_type": "markdown",
+            "metadata": {},
+            "source": [
+                "2. Define metadata filters."
+            ]
+        },
+        {
+            "cell_type": "code",
+            "execution_count": null,
+            "metadata": {},
+            "outputs": [],
+            "source": [
+                "from llama_index.vector_stores.types import ExactMatchFilter, MetadataFilters\n",
+                "\n",
+                "filters = MetadataFilters(filters=[ExactMatchFilter(key=\"type\", value=\"fruit\")])"
+            ]
+        },
+        {
+            "attachments": {},
+            "cell_type": "markdown",
+            "metadata": {},
+            "source": [
+                "3. Retrieve relevant documents that satisfy the filters."
+            ]
+        },
+        {
+            "cell_type": "code",
+            "execution_count": null,
+            "metadata": {},
+            "outputs": [],
+            "source": [
+                "retriever = index.as_retriever(filters=filters)\n",
+                "retriever.retrieve(\"What colors are apples?\")"
+            ]
+        },
+        {
+            "attachments": {},
+            "cell_type": "markdown",
+            "metadata": {},
+            "source": [
+                "## Creating an Index from an Existing Collection\n",
+                "You can create indices with data from existing collections."
+            ]
+        },
+        {
+            "cell_type": "code",
+            "execution_count": null,
+            "metadata": {},
+            "outputs": [],
+            "source": [
+                "from llama_index import VectorStoreIndex\n",
+                "from llama_index.vector_stores import RocksetVectorStore\n",
+                "\n",
+                "vector_store = RocksetVectorStore(collection=\"llamaindex_demo\")\n",
+                "\n",
+                "index = VectorStoreIndex.from_vector_store(vector_store)"
+            ]
+        },
+        {
+            "attachments": {},
+            "cell_type": "markdown",
+            "metadata": {},
+            "source": [
+                "## Creating an Index from a New Collection\n",
+                "You can also create a new Rockset collection to use as a vector store."
+            ]
+        },
+        {
+            "cell_type": "code",
+            "execution_count": null,
+            "metadata": {},
+            "outputs": [],
+            "source": [
+                "from llama_index.vector_stores import RocksetVectorStore\n",
+                "\n",
+                "vector_store = RocksetVectorStore.with_new_collection( \n",
+                "    collection=\"llamaindex_demo\", # name of new collection\n",
+                "    dimensions=1536 # specifies length of vectors in ingest tranformation (optional)\n",
+                "    # other RocksetVectorStore args \n",
+                ")\n",
+                "\n",
+                "index = VectorStoreIndex(\n",
+                "    nodes,\n",
+                "    storage_context=StorageContext.from_defaults(\n",
+                "        vector_store=vector_store\n",
+                "    ),\n",
+                ")"
+            ]
+        },
+        {
+            "attachments": {},
+            "cell_type": "markdown",
+            "metadata": {},
+            "source": [
+                "## Configuration\n",
+                "* **collection**: Name of the collection to query (required).\n",
+                "\n",
+                "```python\n",
+                "RocksetVectorStore(collection=\"my_collection\")\n",
+                "```\n",
+                "\n",
+                "* **workspace**: Name of the workspace containing the collection. Defaults to `\"commons\"`.\n",
+                "```python\n",
+                "RocksetVectorStore(worksapce=\"my_workspace\")\n",
+                "```\n",
+                "\n",
+                "* **api_key**: The API key to use to authenticate Rockset requests. Ignored if `client` is passed in. Defaults to the `ROCKSET_API_KEY` environment variable.\n",
+                "```python\n",
+                "RocksetVectorStore(api_key=\"<my key>\")\n",
+                "```\n",
+                "\n",
+                "* **api_server**: The API server to use for Rockset requests. Ignored if `client` is passed in. Defaults to the `ROCKSET_API_KEY` environment variable or `\"https://api.use1a1.rockset.com\"` if the `ROCKSET_API_SERVER` is not set.\n",
+                "```python\n",
+                "from rockset import Regions\n",
+                "RocksetVectorStore(api_server=Regions.euc1a1)\n",
+                "```\n",
+                "\n",
+                "* **client**: Rockset client object to use to execute Rockset requests. If not specified, a client object is internally constructed with the `api_key` parameter (or `ROCKSET_API_SERVER` environment variable) and the `api_server` parameter (or `ROCKSET_API_SERVER` environment variable).\n",
+                "```python\n",
+                "from rockset import RocksetClient\n",
+                "RocksetVectorStore(client=RocksetClient(api_key=\"<my key>\"))\n",
+                "```\n",
+                "\n",
+                "* **embedding_col**: The name of the database field containing embeddings. Defaults to `\"embedding\"`.\n",
+                "```python\n",
+                "RocksetVectorStore(embedding_col=\"my_embedding\")\n",
+                "```\n",
+                "\n",
+                "* **metadata_col**: The name of the database field containing node data. Defaults to `\"metadata\"`.\n",
+                "```python\n",
+                "RocksetVectorStore(metadata_col=\"node\")\n",
+                "```\n",
+                "\n",
+                "* **distance_func**: The metric to measure vector relationship. Defaults to cosine similarity.\n",
+                "```python\n",
+                "RocksetVectorStore(distance_func=RocksetVectorStore.DistanceFunc.DOT_PRODUCT)\n",
+                "```"
+            ]
+        }
+    ],
+    "metadata": {
+        "kernelspec": {
+            "display_name": "env",
+            "language": "python",
+            "name": "python3"
+        },
+        "language_info": {
+            "name": "python",
+            "version": "3.8.17"
+        },
+        "orig_nbformat": 4
+    },
+    "nbformat": 4,
+    "nbformat_minor": 2
 }
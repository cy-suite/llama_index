{
 "cells": [
  {
   "cell_type": "markdown",
   "id": "adf7d63d",
   "metadata": {},
   "source": [
    "<a href=\"https://colab.research.google.com/github/jerryjliu/llama_index/blob/main/docs/examples/managed/vectaraDemo.ipynb\" target=\"_parent\"><img src=\"https://colab.research.google.com/assets/colab-badge.svg\" alt=\"Open In Colab\"/></a>"
   ]
  },
  {
   "cell_type": "markdown",
   "id": "db0855d0",
   "metadata": {},
   "source": [
    "# Managed Index with Zilliz Cloud Pipelines\n",
    "\n",
    "[Zilliz Cloud Pipelines](https://docs.zilliz.com/docs/pipelines) is a scalable API service for retrieval. You can use Zilliz Cloud Pipelines as managed index in `llama-index`. This service can transform documents into vector embeddings and store them in Zilliz Cloud for effective semantic search.\n",
    "\n",
    "## Setup\n",
    "\n",
    "1. Install llama-index"
   ]
  },
  {
   "cell_type": "code",
   "execution_count": null,
   "id": "6019e01a",
   "metadata": {},
   "outputs": [],
   "source": [
    "# ! pip install llama-index"
   ]
  },
  {
   "cell_type": "markdown",
   "id": "3fc94b2f",
   "metadata": {},
   "source": [
    "2. Configure credentials of your [OpenAI](https://platform.openai.com) & [Zilliz Cloud](https://cloud.zilliz.com/signup?utm_source=twitter&utm_medium=social%20&utm_campaign=2023-12-22_social_pipeline-llamaindex_twitter) accounts."
   ]
  },
  {
   "cell_type": "code",
   "execution_count": null,
   "id": "c2d1c538",
   "metadata": {},
   "outputs": [],
   "source": [
    "from getpass import getpass\n",
    "import os\n",
    "\n",
    "os.environ[\"OPENAI_API_KEY\"] = getpass(\"Enter your OpenAI API Key:\")\n",
    "\n",
    "ZILLIZ_CLUSTER_ID = getpass(\"Enter your Zilliz Cluster ID:\")\n",
    "ZILLIZ_TOKEN = getpass(\"Enter your Zilliz API Key:\")"
   ]
  },
  {
   "cell_type": "markdown",
   "id": "5d3c5b5f",
   "metadata": {},
   "source": [
    "## Indexing documents\n",
    "\n",
    "### From Signed URL\n",
    "\n",
    "Zilliz Cloud Pipelines accepts files from AWS S3 and Google Cloud Storage. You can generate a presigned url from the Object Storage and use `from_document_url()` or `insert_doc_url()` to ingest the file. It can automatically index the document and store the doc chunks as vectors on Zilliz Cloud."
   ]
  },
  {
   "cell_type": "code",
   "execution_count": null,
   "id": "97d5c934",
   "metadata": {},
   "outputs": [],
   "source": [
    "from llama_index.indices import ZillizCloudPipelineIndex\n",
    "\n",
    "zcp_index = ZillizCloudPipelineIndex.from_document_url(\n",
    "    # a public or pre-signed url of a file stored on AWS S3 or Google Cloud Storage\n",
    "    url=\"https://publicdataset.zillizcloud.com/milvus_doc.md\",\n",
    "    cluster_id=ZILLIZ_CLUSTER_ID,\n",
    "    token=ZILLIZ_TOKEN,\n",
<<<<<<< HEAD
    "    # optional\n",
    "    metadata={\"version\": \"2.3\"},  # used for filtering\n",
    "    collection_name='zcp_llamalection',  # change this value will specify customized collection name\n",
=======
    "    metadata={\"version\": \"2.3\"},\n",
>>>>>>> e73c31aa
    ")\n",
    "\n",
    "# Insert more docs, eg. a Milvus v2.2 document\n",
    "zcp_index.insert_doc_url(\n",
    "    url=\"https://publicdataset.zillizcloud.com/milvus_doc_22.md\",\n",
    "    metadata={\"version\": \"2.2\"},\n",
    ")"
   ]
  },
  {
   "cell_type": "markdown",
   "id": "d16a498e",
   "metadata": {},
   "source": [
<<<<<<< HEAD
    "- It is optional to add metadata for each document. The metadata can be used to filter doc chunks during retrieval.\n",
    "\n",
=======
>>>>>>> e73c31aa
    "### From Local File\n",
    "\n",
    "Coming soon.\n",
    "\n",
    "### From Raw Text\n",
    "\n",
    "Coming soon."
   ]
  },
  {
   "cell_type": "markdown",
   "id": "c94365ab",
   "metadata": {},
   "source": [
    "## Working as Query Engine\n",
    "\n",
<<<<<<< HEAD
    "To conduct semantic search with `ZillizCloudPipelineIndex`, you can use it `as_query_engine()` by specifying a few parameters:\n",
    "- search_top_k: How many text nodes/chunks to retrieve. Optional, defaults to `DEFAULT_SIMILARITY_TOP_K` (2).\n",
    "- filters: Metadata filters.  Optional, defaults to None.\n",
    "- output_metadata: What metadata fields to return with the retrieved text node. Optional, defaults to []."
=======
    "A Zilliz Cloud Pipeline's Index can work as a Query Engine in LlamaIndex.\n",
    "It allows users to customize some parameters:\n",
    "- search_top_k: How many text nodes/chunks retrieved. Optional, defaults to `DEFAULT_SIMILARITY_TOP_K` (2).\n",
    "- filters: Metadata filters. Optional, defaults to None.\n",
    "- output_metadata: What metadata fields included in each retrieved text node. Optional, defaults to [].\n",
    "\n",
    "It is optional to apply filters. For example, if we want to ask about Milvus 2.3, then we can set version as 2.3 in filters."
>>>>>>> e73c31aa
   ]
  },
  {
   "cell_type": "code",
   "execution_count": null,
   "id": "dafda7a1",
   "metadata": {},
   "outputs": [],
   "source": [
    "# # If you don't have zcp_index object and have an existing collection, you can construct it by:\n",
    "#\n",
    "# from llama_index.indices import ZillizCloudPipelineIndex\n",
    "# zcp_index = ZillizCloudPipelineIndex(\n",
    "#         cluster_id=ZILLIZ_CLUSTER_ID,\n",
    "#         token=ZILLIZ_TOKEN,\n",
    "#         collection_name='zcp_llamalection'\n",
    "#     )\n",
    "\n",
    "from llama_index.vector_stores.types import ExactMatchFilter, MetadataFilters\n",
    "\n",
    "query_engine_milvus23 = zcp_index.as_query_engine(\n",
    "    search_top_k=3,\n",
    "    filters=MetadataFilters(\n",
    "        filters=[\n",
    "            ExactMatchFilter(key=\"version\", value=\"2.3\")\n",
    "        ]  # version == \"2.3\"\n",
    "    ),\n",
    "    output_metadata=[\"version\"],\n",
    ")"
   ]
  },
  {
   "cell_type": "markdown",
   "id": "9803232e",
   "metadata": {},
   "source": [
    "Then the query engine is ready for Semantic Search or Retrieval Augmented Generation with Milvus 2.3 documents:\n",
    "\n",
    "- **Retrieve** (Semantic search powered by Zilliz Cloud Pipelines):"
   ]
  },
  {
   "cell_type": "code",
   "execution_count": null,
   "id": "8ab92af7",
   "metadata": {},
   "outputs": [
    {
     "name": "stdout",
     "output_type": "stream",
     "text": [
      "[NodeWithScore(node=TextNode(id_='446268394525283746', embedding=None, metadata={'version': '2.3'}, excluded_embed_metadata_keys=[], excluded_llm_metadata_keys=[], relationships={}, hash='c3254bc65319b52914d6e68fbce69161fcf0e2998e4619287a8560258a2fe53d', text='Delete Entities\\nThis topic describes how to delete entities in Milvus.\\nMilvus supports deleting entities by primary key or complex boolean expressions. Deleting entities by primary key is much faster and lighter than deleting them by complex boolean expressions. This is because Milvus executes queries first when deleting data by complex boolean expressions.\\nDeleted entities can still be retrieved immediately after the deletion if the consistency level is set lower than Strong.\\nEntities deleted beyond the pre-specified span of time for Time Travel cannot be retrieved again.\\nFrequent deletion operations will impact the system performance.\\nBefore deleting entities by comlpex boolean expressions, make sure the collection has been loaded.\\nDeleting entities by complex boolean expressions is not an atomic operation. Therefore, if it fails halfway through, some data may still be deleted.\\nDeleting entities by complex boolean expressions is supported only when the consistency is set to Bounded. For details, see Consistency.\\nPrepare boolean expression\\nPrepare the boolean expression that filters the entities to delete.\\nMilvus supports deleting entities by primary key or complex boolean expressions. For more information on expression rules and supported operators, see Boolean Expression Rules.\\nSimple boolean expression\\nUse a simple expression to filter data with primary key values of 0 and 1:\\npython\\nexpr = \"book_id in [0,1]\"\\nComplex boolean expression', start_char_idx=None, end_char_idx=None, text_template='{metadata_str}\\n\\n{content}', metadata_template='{key}: {value}', metadata_seperator='\\n'), score=0.8668166995048523), NodeWithScore(node=TextNode(id_='446268394525283747', embedding=None, metadata={'version': '2.3'}, excluded_embed_metadata_keys=[], excluded_llm_metadata_keys=[], relationships={}, hash='3ec8b3a992fb72d081145b7859c70453dc9d71be714c0f5f99ad2b2c2cb1f7ea', text='To filter entities that meet specific conditions, define complex boolean expressions.\\nFilter entities whose word_count is greater than or equal to 11000:\\npython\\nexpr = \"word_count >= 11000\"\\nFilter entities whose book_name is not Unknown:\\npython\\nexpr = \"book_name != Unknown\"\\nFilter entities whose primary key values are greater than 5 and word_count is smaller than or equal to 9999:\\npython\\nexpr = \"book_id > 5 && word_count <= 9999\"\\nDelete entities\\nDelete the entities with the boolean expression you created. Milvus returns the ID list of the deleted entities.\\npython\\nfrom pymilvus import Collection\\ncollection = Collection(\"book\")      # Get an existing collection.\\ncollection.delete(expr)\\nParameter   Description\\nexpr    Boolean expression that specifies the entities to delete.\\npartition_name (optional)   Name of the partition to delete entities from.\\nUpsert Entities\\nThis topic describes how to upsert entities in Milvus.\\nUpserting is a combination of insert and delete operations. In the context of a Milvus vector database, an upsert is a data-level operation that will overwrite an existing entity if a specified field already exists in a collection, and insert a new entity if the specified value doesn’t already exist.\\nThe following example upserts 3,000 rows of randomly generated data as the example data. When performing upsert operations, it\\'s important to note that the operation may compromise performance. This is because the operation involves deleting data during execution.\\nPrepare data', start_char_idx=None, end_char_idx=None, text_template='{metadata_str}\\n\\n{content}', metadata_template='{key}: {value}', metadata_seperator='\\n'), score=0.841397762298584), NodeWithScore(node=TextNode(id_='446268394525283749', embedding=None, metadata={'version': '2.3'}, excluded_embed_metadata_keys=[], excluded_llm_metadata_keys=[], relationships={}, hash='42656e32ce6baa2897419b8bae612412db94f1d570ab1702f2ae6c5557f248a9', text='When data is upserted into Milvus it is updated and inserted into segments. Segments have to reach a certain size to be sealed and indexed. Unsealed segments will be searched brute force. In order to avoid this with any remainder data, it is best to call flush(). The flush() call will seal any remaining segments and send them for indexing. It is important to only call this method at the end of an upsert session. Calling it too often will cause fragmented data that will need to be cleaned later on.\\nLimits\\nUpdating primary key fields is not supported by upsert().\\nupsert() is not applicable and an error can occur if autoID is set to True for primary key fields.', start_char_idx=None, end_char_idx=None, text_template='{metadata_str}\\n\\n{content}', metadata_template='{key}: {value}', metadata_seperator='\\n'), score=0.793336033821106)]\n"
     ]
    }
   ],
   "source": [
<<<<<<< HEAD
    "> The query engine with filters retrieves only text nodes with \"version 2.3\" tag."
=======
    "question = \"Can users delete entities by filtering non-primary fields?\"\n",
    "retrieved_nodes = query_engine_milvus23.retrieve(question)\n",
    "print(retrieved_nodes)"
>>>>>>> e73c31aa
   ]
  },
  {
   "cell_type": "markdown",
   "id": "e91c5896",
   "metadata": {},
   "source": [
    "- **Query** (RAG powered by Zilliz Cloud Pipelines as retriever and OpenAI's LLM):"
   ]
  },
  {
   "cell_type": "code",
   "execution_count": null,
   "id": "fc7b01b7",
   "metadata": {},
   "outputs": [
    {
     "name": "stdout",
     "output_type": "stream",
     "text": [
      "Yes, users can delete entities by filtering non-primary fields. Milvus supports deleting entities by complex boolean expressions, which can include conditions based on non-primary fields. Users can define complex boolean expressions to filter entities based on specific conditions and then delete those entities using the expression.\n"
     ]
    }
   ],
   "source": [
    "response = query_engine_milvus23.query(question)\n",
    "print(response.response)"
   ]
  }
 ],
 "metadata": {
  "kernelspec": {
   "display_name": "Python 3 (ipykernel)",
   "language": "python",
   "name": "python3"
  },
  "language_info": {
   "codemirror_mode": {
    "name": "ipython",
    "version": 3
   },
   "file_extension": ".py",
   "mimetype": "text/x-python",
   "name": "python",
   "nbconvert_exporter": "python",
   "pygments_lexer": "ipython3"
  }
 },
 "nbformat": 4,
 "nbformat_minor": 5
}<|MERGE_RESOLUTION|>--- conflicted
+++ resolved
@@ -82,13 +82,9 @@
     "    url=\"https://publicdataset.zillizcloud.com/milvus_doc.md\",\n",
     "    cluster_id=ZILLIZ_CLUSTER_ID,\n",
     "    token=ZILLIZ_TOKEN,\n",
-<<<<<<< HEAD
     "    # optional\n",
     "    metadata={\"version\": \"2.3\"},  # used for filtering\n",
     "    collection_name='zcp_llamalection',  # change this value will specify customized collection name\n",
-=======
-    "    metadata={\"version\": \"2.3\"},\n",
->>>>>>> e73c31aa
     ")\n",
     "\n",
     "# Insert more docs, eg. a Milvus v2.2 document\n",
@@ -103,11 +99,8 @@
    "id": "d16a498e",
    "metadata": {},
    "source": [
-<<<<<<< HEAD
     "- It is optional to add metadata for each document. The metadata can be used to filter doc chunks during retrieval.\n",
     "\n",
-=======
->>>>>>> e73c31aa
     "### From Local File\n",
     "\n",
     "Coming soon.\n",
@@ -124,20 +117,10 @@
    "source": [
     "## Working as Query Engine\n",
     "\n",
-<<<<<<< HEAD
     "To conduct semantic search with `ZillizCloudPipelineIndex`, you can use it `as_query_engine()` by specifying a few parameters:\n",
     "- search_top_k: How many text nodes/chunks to retrieve. Optional, defaults to `DEFAULT_SIMILARITY_TOP_K` (2).\n",
-    "- filters: Metadata filters.  Optional, defaults to None.\n",
+    "- filters: Metadata filters. Optional, defaults to None.\n",
     "- output_metadata: What metadata fields to return with the retrieved text node. Optional, defaults to []."
-=======
-    "A Zilliz Cloud Pipeline's Index can work as a Query Engine in LlamaIndex.\n",
-    "It allows users to customize some parameters:\n",
-    "- search_top_k: How many text nodes/chunks retrieved. Optional, defaults to `DEFAULT_SIMILARITY_TOP_K` (2).\n",
-    "- filters: Metadata filters. Optional, defaults to None.\n",
-    "- output_metadata: What metadata fields included in each retrieved text node. Optional, defaults to [].\n",
-    "\n",
-    "It is optional to apply filters. For example, if we want to ask about Milvus 2.3, then we can set version as 2.3 in filters."
->>>>>>> e73c31aa
    ]
   },
   {
@@ -194,13 +177,7 @@
     }
    ],
    "source": [
-<<<<<<< HEAD
     "> The query engine with filters retrieves only text nodes with \"version 2.3\" tag."
-=======
-    "question = \"Can users delete entities by filtering non-primary fields?\"\n",
-    "retrieved_nodes = query_engine_milvus23.retrieve(question)\n",
-    "print(retrieved_nodes)"
->>>>>>> e73c31aa
    ]
   },
   {

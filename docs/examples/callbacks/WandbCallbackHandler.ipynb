{
<<<<<<< HEAD
    "cells": [
        {
            "cell_type": "markdown",
            "id": "283db2a1",
            "metadata": {},
            "source": [
                "<a href=\"https://colab.research.google.com/github/jerryjliu/llama_index/blob/main/docs/examples/callbacks/WandbCallbackHandler.ipynb\" target=\"_parent\"><img src=\"https://colab.research.google.com/assets/colab-badge.svg\" alt=\"Open In Colab\"/></a>"
            ]
        },
        {
            "cell_type": "markdown",
            "id": "c0d8b66c",
            "metadata": {},
            "source": [
                "# Wandb Callback Handler\n",
                "\n",
                "[Weights & Biases Prompts](https://docs.wandb.ai/guides/prompts) is a suite of LLMOps tools built for the development of LLM-powered applications.\n",
                "\n",
                "The `WandbCallbackHandler` is integrated with W&B Prompts to visualize and inspect the execution flow of your index construction, or querying over your index and more. You can use this handler to persist your created indices as W&B Artifacts allowing you to version control your indices.\n"
            ]
        },
        {
            "cell_type": "markdown",
            "id": "27c06593",
            "metadata": {},
            "source": [
                "If you're opening this Notebook on colab, you will probably need to install LlamaIndex 🦙."
            ]
        },
        {
            "cell_type": "code",
            "execution_count": null,
            "id": "e7167a67",
            "metadata": {},
            "outputs": [],
            "source": [
                "!pip install llama-index"
            ]
        },
        {
            "cell_type": "code",
            "execution_count": 1,
            "id": "612f35ad",
            "metadata": {},
            "outputs": [
                {
                    "name": "stdout",
                    "output_type": "stream",
                    "text": [
                        "OpenAI API key configured\n"
                    ]
                }
            ],
            "source": [
                "import os\n",
                "from getpass import getpass\n",
                "\n",
                "if os.getenv(\"OPENAI_API_KEY\") is None:\n",
                "    os.environ[\"OPENAI_API_KEY\"] = getpass(\n",
                "        \"Paste your OpenAI key from: https://platform.openai.com/account/api-keys\\n\"\n",
                "    )\n",
                "assert os.getenv(\"OPENAI_API_KEY\", \"\").startswith(\n",
                "    \"sk-\"\n",
                "), \"This doesn't look like a valid OpenAI API key\"\n",
                "print(\"OpenAI API key configured\")"
            ]
        },
        {
            "cell_type": "code",
            "execution_count": 2,
            "id": "78a29d9a",
            "metadata": {},
            "outputs": [],
            "source": [
                "from llama_index.callbacks import CallbackManager, CBEventType\n",
                "from llama_index.callbacks import LlamaDebugHandler, WandbCallbackHandler\n",
                "from llama_index import (\n",
                "    SummaryIndex,\n",
                "    GPTTreeIndex,\n",
                "    GPTVectorStoreIndex,\n",
                "    ServiceContext,\n",
                "    SimpleDirectoryReader,\n",
                "    LLMPredictor,\n",
                "    GPTSimpleKeywordTableIndex,\n",
                "    StorageContext,\n",
                ")\n",
                "from llama_index.indices.composability import ComposableGraph\n",
                "from llama_index import load_index_from_storage, load_graph_from_storage\n",
                "from llama_index.llms import OpenAI"
            ]
        },
        {
            "cell_type": "markdown",
            "id": "e6feb252",
            "metadata": {},
            "source": [
                "## Setup LLM"
            ]
        },
        {
            "cell_type": "code",
            "execution_count": 3,
            "id": "d22fee33",
            "metadata": {},
            "outputs": [],
            "source": [
                "llm = OpenAI(model=\"gpt-4\", temperature=0)"
            ]
        },
        {
            "cell_type": "markdown",
            "id": "8790f4c7",
            "metadata": {},
            "source": [
                "## W&B Callback Manager Setup"
            ]
        },
        {
            "cell_type": "markdown",
            "id": "8a32b984-772e-4832-945e-cb6fc7be9e0b",
            "metadata": {},
            "source": [
                "**Option 1**: Set Global Evaluation Handler"
            ]
        },
        {
            "cell_type": "code",
            "execution_count": null,
            "id": "2a3b9d22-cd67-4fb5-9785-254e58179a02",
            "metadata": {},
            "outputs": [],
            "source": [
                "from llama_index import set_global_handler\n",
                "\n",
                "set_global_handler(\"wandb\", run_args={\"project\": \"llamaindex\"})\n",
                "wandb_callback = llama_index.global_handler"
            ]
        },
        {
            "cell_type": "code",
            "execution_count": null,
            "id": "c0645550-0585-4d3f-b075-32905552b2c4",
            "metadata": {},
            "outputs": [],
            "source": [
                "service_context = ServiceContext.from_defaults(llm=llm)"
            ]
        },
        {
            "cell_type": "markdown",
            "id": "d1755516-f8ad-458e-b52f-f7665c023e43",
            "metadata": {},
            "source": [
                "**Option 2**: Manually Configure Callback Handler\n",
                "\n",
                "Also configure a debugger handler for extra notebook visibility."
            ]
        },
        {
            "cell_type": "code",
            "execution_count": 4,
            "id": "defa9155-daca-4a8f-8ca6-87d1ee98f084",
            "metadata": {},
            "outputs": [],
            "source": [
                "llama_debug = LlamaDebugHandler(print_trace_on_end=True)\n",
                "\n",
                "# wandb.init args\n",
                "run_args = dict(\n",
                "    project=\"llamaindex\",\n",
                ")\n",
                "\n",
                "wandb_callback = WandbCallbackHandler(run_args=run_args)\n",
                "\n",
                "callback_manager = CallbackManager([llama_debug, wandb_callback])\n",
                "\n",
                "service_context = ServiceContext.from_defaults(\n",
                "    callback_manager=callback_manager, llm=llm\n",
                ")"
            ]
        },
        {
            "cell_type": "markdown",
            "id": "c4cf969a",
            "metadata": {},
            "source": [
                "> After running the above cell, you will get the W&B run page URL. Here you will find a trace table with all the events tracked using [Weights and Biases' Prompts](https://docs.wandb.ai/guides/prompts) feature."
            ]
        },
        {
            "cell_type": "markdown",
            "id": "a4a7c101",
            "metadata": {},
            "source": [
                "## 1. Indexing"
            ]
        },
        {
            "cell_type": "markdown",
            "id": "5e61bfd4",
            "metadata": {},
            "source": [
                "### Download Data"
            ]
        },
        {
            "cell_type": "code",
            "execution_count": null,
            "id": "11feab95",
            "metadata": {},
            "outputs": [],
            "source": [
                "!mkdir -p 'data/paul_graham/'\n",
                "!wget 'https://raw.githubusercontent.com/run-llama/llama_index/main/docs/examples/data/paul_graham/paul_graham_essay.txt' -O 'data/paul_graham/paul_graham_essay.txt'"
            ]
        },
        {
            "cell_type": "code",
            "execution_count": 20,
            "id": "d1011596",
            "metadata": {},
            "outputs": [],
            "source": [
                "docs = SimpleDirectoryReader(\"./data/paul_graham/\").load_data()"
            ]
        },
        {
            "cell_type": "code",
            "execution_count": 21,
            "id": "d3d6975c",
            "metadata": {},
            "outputs": [
                {
                    "name": "stdout",
                    "output_type": "stream",
                    "text": [
                        "**********\n",
                        "Trace: index_construction\n",
                        "    |_node_parsing ->  0.295179 seconds\n",
                        "      |_chunking ->  0.293976 seconds\n",
                        "    |_embedding ->  0.494492 seconds\n",
                        "    |_embedding ->  0.346162 seconds\n",
                        "**********\n"
                    ]
                },
                {
                    "name": "stderr",
                    "output_type": "stream",
                    "text": [
                        "\u001b[34m\u001b[1mwandb\u001b[0m: Logged trace tree to W&B.\n"
                    ]
                }
            ],
            "source": [
                "index = GPTVectorStoreIndex.from_documents(docs, service_context=service_context)"
            ]
        },
        {
            "cell_type": "markdown",
            "id": "0a948efc",
            "metadata": {},
            "source": [
                "### 1.1 Persist Index as W&B Artifacts"
            ]
        },
        {
            "cell_type": "code",
            "execution_count": 22,
            "id": "8ad58e67",
            "metadata": {},
            "outputs": [
                {
                    "name": "stderr",
                    "output_type": "stream",
                    "text": [
                        "\u001b[34m\u001b[1mwandb\u001b[0m: Adding directory to artifact (/Users/loganmarkewich/llama_index/docs/examples/callbacks/wandb/run-20230801_152955-ds93prxa/files/storage)... Done. 0.0s\n"
                    ]
                }
            ],
            "source": [
                "wandb_callback.persist_index(index, index_name=\"simple_vector_store\")"
            ]
        },
        {
            "cell_type": "markdown",
            "id": "7ed156a6",
            "metadata": {},
            "source": [
                "### 1.2 Download Index from W&B Artifacts"
            ]
        },
        {
            "cell_type": "code",
            "execution_count": 23,
            "id": "dc35f448",
            "metadata": {},
            "outputs": [
                {
                    "name": "stderr",
                    "output_type": "stream",
                    "text": [
                        "\u001b[34m\u001b[1mwandb\u001b[0m:   3 of 3 files downloaded.  \n"
                    ]
                },
                {
                    "name": "stdout",
                    "output_type": "stream",
                    "text": [
                        "**********\n",
                        "Trace: index_construction\n",
                        "**********\n"
                    ]
                }
            ],
            "source": [
                "storage_context = wandb_callback.load_storage_context(\n",
                "    artifact_url=\"ayut/llamaindex/simple_vector_store:v0\"\n",
                ")\n",
                "\n",
                "# Load the index and initialize a query engine\n",
                "index = load_index_from_storage(storage_context, service_context=service_context)"
            ]
        },
        {
            "cell_type": "markdown",
            "id": "ae4de4a9",
            "metadata": {},
            "source": [
                "## 2. Query Over Index"
            ]
        },
        {
            "cell_type": "code",
            "execution_count": 24,
            "id": "42221465",
            "metadata": {},
            "outputs": [
                {
                    "name": "stdout",
                    "output_type": "stream",
                    "text": [
                        "**********\n",
                        "Trace: query\n",
                        "    |_query ->  2.695958 seconds\n",
                        "      |_retrieve ->  0.806379 seconds\n",
                        "        |_embedding ->  0.802871 seconds\n",
                        "      |_synthesize ->  1.8893 seconds\n",
                        "        |_llm ->  1.842434 seconds\n",
                        "**********\n"
                    ]
                },
                {
                    "name": "stderr",
                    "output_type": "stream",
                    "text": [
                        "\u001b[34m\u001b[1mwandb\u001b[0m: Logged trace tree to W&B.\n"
                    ]
                },
                {
                    "name": "stdout",
                    "output_type": "stream",
                    "text": [
                        "The text does not provide information on what the author did growing up.\n"
                    ]
                }
            ],
            "source": [
                "query_engine = index.as_query_engine()\n",
                "response = query_engine.query(\"What did the author do growing up?\")\n",
                "print(response, sep=\"\\n\")"
            ]
        },
        {
            "cell_type": "markdown",
            "id": "d7250272",
            "metadata": {},
            "source": [
                "## 3. Build Complex Indices"
            ]
        },
        {
            "cell_type": "code",
            "execution_count": 25,
            "id": "3a5f2671",
            "metadata": {},
            "outputs": [],
            "source": [
                "# fetch \"New York City\" page from Wikipedia\n",
                "from pathlib import Path\n",
                "\n",
                "import requests\n",
                "\n",
                "response = requests.get(\n",
                "    \"https://en.wikipedia.org/w/api.php\",\n",
                "    params={\n",
                "        \"action\": \"query\",\n",
                "        \"format\": \"json\",\n",
                "        \"titles\": \"New York City\",\n",
                "        \"prop\": \"extracts\",\n",
                "        \"explaintext\": True,\n",
                "    },\n",
                ").json()\n",
                "page = next(iter(response[\"query\"][\"pages\"].values()))\n",
                "nyc_text = page[\"extract\"]\n",
                "\n",
                "data_path = Path(\"data\")\n",
                "if not data_path.exists():\n",
                "    Path.mkdir(data_path)\n",
                "\n",
                "with open(\"data/nyc_text.txt\", \"w\") as fp:\n",
                "    fp.write(nyc_text)"
            ]
        },
        {
            "cell_type": "code",
            "execution_count": 26,
            "id": "cf0c0307",
            "metadata": {},
            "outputs": [],
            "source": [
                "# load NYC dataset\n",
                "nyc_documents = SimpleDirectoryReader(\"data/\").load_data()\n",
                "# load PG's essay\n",
                "essay_documents = SimpleDirectoryReader(\"./data/paul_graham\").load_data()"
            ]
        },
        {
            "cell_type": "code",
            "execution_count": 27,
            "id": "0c2dbdea",
            "metadata": {},
            "outputs": [],
            "source": [
                "# While building a composable index, to correctly save the index,\n",
                "# the same `storage_context` needs to be passed to every index.\n",
                "storage_context = StorageContext.from_defaults()"
            ]
        },
        {
            "cell_type": "code",
            "execution_count": 28,
            "id": "1d795f6f",
            "metadata": {},
            "outputs": [
                {
                    "name": "stdout",
                    "output_type": "stream",
                    "text": [
                        "**********\n",
                        "Trace: index_construction\n",
                        "    |_node_parsing ->  0.491078 seconds\n",
                        "      |_chunking ->  0.48921 seconds\n",
                        "    |_embedding ->  0.314621 seconds\n",
                        "    |_embedding ->  0.65393 seconds\n",
                        "    |_embedding ->  0.452587 seconds\n",
                        "    |_embedding ->  0.510454 seconds\n",
                        "**********\n"
                    ]
                },
                {
                    "name": "stderr",
                    "output_type": "stream",
                    "text": [
                        "\u001b[34m\u001b[1mwandb\u001b[0m: Logged trace tree to W&B.\n"
                    ]
                }
            ],
            "source": [
                "# build NYC index\n",
                "nyc_index = GPTVectorStoreIndex.from_documents(\n",
                "    nyc_documents, service_context=service_context, storage_context=storage_context\n",
                ")"
            ]
        },
        {
            "cell_type": "code",
            "execution_count": 29,
            "id": "e9a49c5a",
            "metadata": {},
            "outputs": [
                {
                    "name": "stdout",
                    "output_type": "stream",
                    "text": [
                        "**********\n",
                        "Trace: index_construction\n",
                        "    |_node_parsing ->  0.340749 seconds\n",
                        "      |_chunking ->  0.339598 seconds\n",
                        "    |_embedding ->  0.280761 seconds\n",
                        "    |_embedding ->  0.315542 seconds\n",
                        "**********\n"
                    ]
                },
                {
                    "name": "stderr",
                    "output_type": "stream",
                    "text": [
                        "\u001b[34m\u001b[1mwandb\u001b[0m: Logged trace tree to W&B.\n"
                    ]
                }
            ],
            "source": [
                "# build essay index\n",
                "essay_index = GPTVectorStoreIndex.from_documents(\n",
                "    essay_documents, service_context=service_context, storage_context=storage_context\n",
                ")"
            ]
        },
        {
            "cell_type": "markdown",
            "id": "60aa7e5f",
            "metadata": {},
            "source": [
                "### 3.1. Query Over Graph Index"
            ]
        },
        {
            "cell_type": "code",
            "execution_count": 36,
            "id": "d2704b34",
            "metadata": {},
            "outputs": [],
            "source": [
                "nyc_index_summary = \"\"\"\n",
                "    New York, often called New York City or NYC, \n",
                "    is the most populous city in the United States. \n",
                "    With a 2020 population of 8,804,190 distributed over 300.46 square miles (778.2 km2), \n",
                "    New York City is also the most densely populated major city in the United States, \n",
                "    and is more than twice as populous as second-place Los Angeles. \n",
                "    New York City lies at the southern tip of New York State, and \n",
                "    constitutes the geographical and demographic center of both the \n",
                "    Northeast megalopolis and the New York metropolitan area, the \n",
                "    largest metropolitan area in the world by urban landmass.[8] With over \n",
                "    20.1 million people in its metropolitan statistical area and 23.5 million \n",
                "    in its combined statistical area as of 2020, New York is one of the world's \n",
                "    most populous megacities, and over 58 million people live within 250 mi (400 km) of \n",
                "    the city. New York City is a global cultural, financial, and media center with \n",
                "    a significant influence on commerce, health care and life sciences, entertainment, \n",
                "    research, technology, education, politics, tourism, dining, art, fashion, and sports. \n",
                "    Home to the headquarters of the United Nations, \n",
                "    New York is an important center for international diplomacy,\n",
                "    an established safe haven for global investors, and is sometimes described as the capital of the world.\n",
                "\"\"\"\n",
                "essay_index_summary = \"\"\"\n",
                "    Author: Paul Graham. \n",
                "    The author grew up painting and writing essays. \n",
                "    He wrote a book on Lisp and did freelance Lisp hacking work to support himself. \n",
                "    He also became the de facto studio assistant for Idelle Weber, an early photorealist painter. \n",
                "    He eventually had the idea to start a company to put art galleries online, but the idea was unsuccessful. \n",
                "    He then had the idea to write software to build online stores, which became the basis for his successful company, Viaweb. \n",
                "    After Viaweb was acquired by Yahoo!, the author returned to painting and started writing essays online. \n",
                "    He wrote a book of essays, Hackers & Painters, and worked on spam filters. \n",
                "    He also bought a building in Cambridge to use as an office. \n",
                "    He then had the idea to start Y Combinator, an investment firm that would \n",
                "    make a larger number of smaller investments and help founders remain as CEO. \n",
                "    He and his partner Jessica Livingston ran Y Combinator and funded a batch of startups twice a year. \n",
                "    He also continued to write essays, cook for groups of friends, and explore the concept of invented vs discovered in software. \n",
                "\"\"\""
            ]
        },
        {
            "cell_type": "code",
            "execution_count": 37,
            "id": "353a644b",
            "metadata": {
                "scrolled": true
            },
            "outputs": [
                {
                    "name": "stdout",
                    "output_type": "stream",
                    "text": [
                        "**********\n",
                        "Trace: graph_construction\n",
                        "**********\n"
                    ]
                }
            ],
            "source": [
                "from llama_index import StorageContext, load_graph_from_storage\n",
                "\n",
                "graph = ComposableGraph.from_indices(\n",
                "    GPTSimpleKeywordTableIndex,\n",
                "    [nyc_index, essay_index],\n",
                "    index_summaries=[nyc_index_summary, essay_index_summary],\n",
                "    max_keywords_per_chunk=50,\n",
                "    service_context=service_context,\n",
                "    storage_context=storage_context,\n",
                ")"
            ]
        },
        {
            "cell_type": "markdown",
            "id": "cda70171",
            "metadata": {},
            "source": [
                "### 3.1.1 Persist Composable Index as W&B Artifacts "
            ]
        },
        {
            "cell_type": "code",
            "execution_count": 17,
            "id": "4c3ebaf7",
            "metadata": {},
            "outputs": [
                {
                    "name": "stderr",
                    "output_type": "stream",
                    "text": [
                        "\u001b[34m\u001b[1mwandb\u001b[0m: Adding directory to artifact (/Users/ayushthakur/integrations/llamaindex/llama_index/docs/examples/callbacks/wandb/run-20230607_012558-js7j48l9/files/storage)... Done. 0.0s\n"
                    ]
                }
            ],
            "source": [
                "wandb_callback.persist_index(graph, index_name=\"composable_graph\")"
            ]
        },
        {
            "cell_type": "markdown",
            "id": "ff60da73",
            "metadata": {},
            "source": [
                "### 3.1.2 Download Index from W&B Artifacts"
            ]
        },
        {
            "cell_type": "code",
            "execution_count": 18,
            "id": "8ce7ecb3",
            "metadata": {},
            "outputs": [
                {
                    "name": "stderr",
                    "output_type": "stream",
                    "text": [
                        "\u001b[34m\u001b[1mwandb\u001b[0m:   3 of 3 files downloaded.  \n"
                    ]
                },
                {
                    "name": "stdout",
                    "output_type": "stream",
                    "text": [
                        "**********\n",
                        "Trace: index_construction\n",
                        "**********\n",
                        "**********\n",
                        "Trace: index_construction\n",
                        "**********\n",
                        "**********\n",
                        "Trace: index_construction\n",
                        "**********\n"
                    ]
                }
            ],
            "source": [
                "storage_context = wandb_callback.load_storage_context(\n",
                "    artifact_url=\"ayut/llamaindex/composable_graph:v0\"\n",
                ")\n",
                "\n",
                "# Load the graph and initialize a query engine\n",
                "graph = load_graph_from_storage(\n",
                "    storage_context, root_id=graph.root_id, service_context=service_context\n",
                ")\n",
                "query_engine = index.as_query_engine()"
            ]
        },
        {
            "cell_type": "markdown",
            "id": "b30ddfc9",
            "metadata": {},
            "source": [
                "### 3.1.3 Query"
            ]
        },
        {
            "cell_type": "code",
            "execution_count": 19,
            "id": "e852e00f",
            "metadata": {},
            "outputs": [
                {
                    "name": "stdout",
                    "output_type": "stream",
                    "text": [
                        "**********\n",
                        "Trace: query\n",
                        "    |_query ->  58.207419 seconds\n",
                        "      |_retrieve ->  2.672269 seconds\n",
                        "        |_llm ->  2.671922 seconds\n",
                        "      |_query ->  39.630366 seconds\n",
                        "        |_retrieve ->  0.165883 seconds\n",
                        "          |_embedding ->  0.158699 seconds\n",
                        "        |_synthesize ->  39.46435 seconds\n",
                        "          |_llm ->  39.410054 seconds\n",
                        "      |_synthesize ->  15.904373 seconds\n",
                        "        |_llm ->  15.900012 seconds\n",
                        "**********\n"
                    ]
                },
                {
                    "name": "stderr",
                    "output_type": "stream",
                    "text": [
                        "\u001b[34m\u001b[1mwandb\u001b[0m: Logged trace tree to W&B.\n"
                    ]
                },
                {
                    "name": "stdout",
                    "output_type": "stream",
                    "text": [
                        "New York City has a humid subtropical climate, making it the northernmost major city in North America with this type of climate. During the winter, the city is chilly and damp. The average daily temperature in January, the coldest month, is 33.3 °F (0.7 °C). Temperatures can drop to 10 °F (−12 °C) several times each winter, but can also reach 60 °F (16 °C) for several days even in the coldest winter month. The city also experiences the urban heat island effect, which can increase nighttime temperatures. The most extreme temperatures have ranged from −15 °F (−26 °C) to 106 °F (41 °C).\n"
                    ]
                }
            ],
            "source": [
                "query_engine = graph.as_query_engine()\n",
                "\n",
                "response = query_engine.query(\n",
                "    \"What is the climate of New York City like? How cold is it during the winter?\",\n",
                ")\n",
                "print(response, sep=\"\\n\")"
            ]
        },
        {
            "cell_type": "markdown",
            "id": "c49ff101",
            "metadata": {},
            "source": [
                "## Close W&B Callback Handler\n",
                "\n",
                "When we are done tracking our events we can close the wandb run."
            ]
        },
        {
            "cell_type": "code",
            "execution_count": 39,
            "id": "28ef6a7b",
            "metadata": {},
            "outputs": [],
            "source": [
                "wandb_callback.finish()"
            ]
        },
        {
            "cell_type": "code",
            "execution_count": null,
            "id": "510f771b",
            "metadata": {},
            "outputs": [],
            "source": []
        }
    ],
    "metadata": {
        "kernelspec": {
            "display_name": "Python 3 (ipykernel)",
            "language": "python",
            "name": "python3"
        },
        "language_info": {
            "codemirror_mode": {
                "name": "ipython",
                "version": 3
            },
            "file_extension": ".py",
            "mimetype": "text/x-python",
            "name": "python",
            "nbconvert_exporter": "python",
            "pygments_lexer": "ipython3",
            "version": "3.10.10"
        }
=======
 "cells": [
  {
   "cell_type": "markdown",
   "id": "c0d8b66c",
   "metadata": {},
   "source": [
    "# Wandb Callback Handler\n",
    "\n",
    "[Weights & Biases Prompts](https://docs.wandb.ai/guides/prompts) is a suite of LLMOps tools built for the development of LLM-powered applications.\n",
    "\n",
    "The `WandbCallbackHandler` is integrated with W&B Prompts to visualize and inspect the execution flow of your index construction, or querying over your index and more. You can use this handler to persist your created indices as W&B Artifacts allowing you to version control your indices.\n"
   ]
  },
  {
   "cell_type": "code",
   "execution_count": null,
   "id": "612f35ad",
   "metadata": {},
   "outputs": [
    {
     "name": "stdout",
     "output_type": "stream",
     "text": [
      "OpenAI API key configured\n"
     ]
    }
   ],
   "source": [
    "import os\n",
    "from getpass import getpass\n",
    "\n",
    "if os.getenv(\"OPENAI_API_KEY\") is None:\n",
    "    os.environ[\"OPENAI_API_KEY\"] = getpass(\n",
    "        \"Paste your OpenAI key from:\"\n",
    "        \" https://platform.openai.com/account/api-keys\\n\"\n",
    "    )\n",
    "assert os.getenv(\"OPENAI_API_KEY\", \"\").startswith(\n",
    "    \"sk-\"\n",
    "), \"This doesn't look like a valid OpenAI API key\"\n",
    "print(\"OpenAI API key configured\")"
   ]
  },
  {
   "cell_type": "code",
   "execution_count": null,
   "id": "78a29d9a",
   "metadata": {},
   "outputs": [],
   "source": [
    "from llama_index.callbacks import CallbackManager, CBEventType\n",
    "from llama_index.callbacks import LlamaDebugHandler, WandbCallbackHandler\n",
    "from llama_index import (\n",
    "    SummaryIndex,\n",
    "    GPTTreeIndex,\n",
    "    GPTVectorStoreIndex,\n",
    "    ServiceContext,\n",
    "    SimpleDirectoryReader,\n",
    "    LLMPredictor,\n",
    "    GPTSimpleKeywordTableIndex,\n",
    "    StorageContext,\n",
    ")\n",
    "from llama_index.indices.composability import ComposableGraph\n",
    "from llama_index import load_index_from_storage, load_graph_from_storage\n",
    "from llama_index.llms import OpenAI"
   ]
  },
  {
   "cell_type": "markdown",
   "id": "e6feb252",
   "metadata": {},
   "source": [
    "## Setup LLM"
   ]
  },
  {
   "cell_type": "code",
   "execution_count": null,
   "id": "d22fee33",
   "metadata": {},
   "outputs": [],
   "source": [
    "llm = OpenAI(model=\"gpt-4\", temperature=0)"
   ]
  },
  {
   "cell_type": "markdown",
   "id": "8790f4c7",
   "metadata": {},
   "source": [
    "## W&B Callback Manager Setup"
   ]
  },
  {
   "cell_type": "markdown",
   "id": "8a32b984-772e-4832-945e-cb6fc7be9e0b",
   "metadata": {},
   "source": [
    "**Option 1**: Set Global Evaluation Handler"
   ]
  },
  {
   "cell_type": "code",
   "execution_count": null,
   "id": "2a3b9d22-cd67-4fb5-9785-254e58179a02",
   "metadata": {},
   "outputs": [],
   "source": [
    "from llama_index import set_global_handler\n",
    "\n",
    "set_global_handler(\"wandb\", run_args={\"project\": \"llamaindex\"})\n",
    "wandb_callback = llama_index.global_handler"
   ]
  },
  {
   "cell_type": "code",
   "execution_count": null,
   "id": "c0645550-0585-4d3f-b075-32905552b2c4",
   "metadata": {},
   "outputs": [],
   "source": [
    "service_context = ServiceContext.from_defaults(llm=llm)"
   ]
  },
  {
   "cell_type": "markdown",
   "id": "d1755516-f8ad-458e-b52f-f7665c023e43",
   "metadata": {},
   "source": [
    "**Option 2**: Manually Configure Callback Handler\n",
    "\n",
    "Also configure a debugger handler for extra notebook visibility."
   ]
  },
  {
   "cell_type": "code",
   "execution_count": null,
   "id": "defa9155-daca-4a8f-8ca6-87d1ee98f084",
   "metadata": {},
   "outputs": [],
   "source": [
    "llama_debug = LlamaDebugHandler(print_trace_on_end=True)\n",
    "\n",
    "# wandb.init args\n",
    "run_args = dict(\n",
    "    project=\"llamaindex\",\n",
    ")\n",
    "\n",
    "wandb_callback = WandbCallbackHandler(run_args=run_args)\n",
    "\n",
    "callback_manager = CallbackManager([llama_debug, wandb_callback])\n",
    "\n",
    "service_context = ServiceContext.from_defaults(\n",
    "    callback_manager=callback_manager, llm=llm\n",
    ")"
   ]
  },
  {
   "cell_type": "markdown",
   "id": "c4cf969a",
   "metadata": {},
   "source": [
    "> After running the above cell, you will get the W&B run page URL. Here you will find a trace table with all the events tracked using [Weights and Biases' Prompts](https://docs.wandb.ai/guides/prompts) feature."
   ]
  },
  {
   "cell_type": "markdown",
   "id": "a4a7c101",
   "metadata": {},
   "source": [
    "## 1. Indexing"
   ]
  },
  {
   "cell_type": "code",
   "execution_count": null,
   "id": "d1011596",
   "metadata": {},
   "outputs": [],
   "source": [
    "docs = SimpleDirectoryReader(\"../data/paul_graham/\").load_data()"
   ]
  },
  {
   "cell_type": "code",
   "execution_count": null,
   "id": "d3d6975c",
   "metadata": {},
   "outputs": [
    {
     "name": "stdout",
     "output_type": "stream",
     "text": [
      "**********\n",
      "Trace: index_construction\n",
      "    |_node_parsing ->  0.295179 seconds\n",
      "      |_chunking ->  0.293976 seconds\n",
      "    |_embedding ->  0.494492 seconds\n",
      "    |_embedding ->  0.346162 seconds\n",
      "**********\n"
     ]
>>>>>>> 91649e1d
    },
    {
     "name": "stderr",
     "output_type": "stream",
     "text": [
      "\u001b[34m\u001b[1mwandb\u001b[0m: Logged trace tree to W&B.\n"
     ]
    }
   ],
   "source": [
    "index = GPTVectorStoreIndex.from_documents(\n",
    "    docs, service_context=service_context\n",
    ")"
   ]
  },
  {
   "cell_type": "markdown",
   "id": "0a948efc",
   "metadata": {},
   "source": [
    "### 1.1 Persist Index as W&B Artifacts"
   ]
  },
  {
   "cell_type": "code",
   "execution_count": null,
   "id": "8ad58e67",
   "metadata": {},
   "outputs": [
    {
     "name": "stderr",
     "output_type": "stream",
     "text": [
      "\u001b[34m\u001b[1mwandb\u001b[0m: Adding directory to artifact (/Users/loganmarkewich/llama_index/docs/examples/callbacks/wandb/run-20230801_152955-ds93prxa/files/storage)... Done. 0.0s\n"
     ]
    }
   ],
   "source": [
    "wandb_callback.persist_index(index, index_name=\"simple_vector_store\")"
   ]
  },
  {
   "cell_type": "markdown",
   "id": "7ed156a6",
   "metadata": {},
   "source": [
    "### 1.2 Download Index from W&B Artifacts"
   ]
  },
  {
   "cell_type": "code",
   "execution_count": null,
   "id": "dc35f448",
   "metadata": {},
   "outputs": [
    {
     "name": "stderr",
     "output_type": "stream",
     "text": [
      "\u001b[34m\u001b[1mwandb\u001b[0m:   3 of 3 files downloaded.  \n"
     ]
    },
    {
     "name": "stdout",
     "output_type": "stream",
     "text": [
      "**********\n",
      "Trace: index_construction\n",
      "**********\n"
     ]
    }
   ],
   "source": [
    "storage_context = wandb_callback.load_storage_context(\n",
    "    artifact_url=\"ayut/llamaindex/simple_vector_store:v0\"\n",
    ")\n",
    "\n",
    "# Load the index and initialize a query engine\n",
    "index = load_index_from_storage(\n",
    "    storage_context, service_context=service_context\n",
    ")"
   ]
  },
  {
   "cell_type": "markdown",
   "id": "ae4de4a9",
   "metadata": {},
   "source": [
    "## 2. Query Over Index"
   ]
  },
  {
   "cell_type": "code",
   "execution_count": null,
   "id": "42221465",
   "metadata": {},
   "outputs": [
    {
     "name": "stdout",
     "output_type": "stream",
     "text": [
      "**********\n",
      "Trace: query\n",
      "    |_query ->  2.695958 seconds\n",
      "      |_retrieve ->  0.806379 seconds\n",
      "        |_embedding ->  0.802871 seconds\n",
      "      |_synthesize ->  1.8893 seconds\n",
      "        |_llm ->  1.842434 seconds\n",
      "**********\n"
     ]
    },
    {
     "name": "stderr",
     "output_type": "stream",
     "text": [
      "\u001b[34m\u001b[1mwandb\u001b[0m: Logged trace tree to W&B.\n"
     ]
    },
    {
     "name": "stdout",
     "output_type": "stream",
     "text": [
      "The text does not provide information on what the author did growing up.\n"
     ]
    }
   ],
   "source": [
    "query_engine = index.as_query_engine()\n",
    "response = query_engine.query(\"What did the author do growing up?\")\n",
    "print(response, sep=\"\\n\")"
   ]
  },
  {
   "cell_type": "markdown",
   "id": "d7250272",
   "metadata": {},
   "source": [
    "## 3. Build Complex Indices"
   ]
  },
  {
   "cell_type": "code",
   "execution_count": null,
   "id": "3a5f2671",
   "metadata": {},
   "outputs": [],
   "source": [
    "# fetch \"New York City\" page from Wikipedia\n",
    "from pathlib import Path\n",
    "\n",
    "import requests\n",
    "\n",
    "response = requests.get(\n",
    "    \"https://en.wikipedia.org/w/api.php\",\n",
    "    params={\n",
    "        \"action\": \"query\",\n",
    "        \"format\": \"json\",\n",
    "        \"titles\": \"New York City\",\n",
    "        \"prop\": \"extracts\",\n",
    "        \"explaintext\": True,\n",
    "    },\n",
    ").json()\n",
    "page = next(iter(response[\"query\"][\"pages\"].values()))\n",
    "nyc_text = page[\"extract\"]\n",
    "\n",
    "data_path = Path(\"data\")\n",
    "if not data_path.exists():\n",
    "    Path.mkdir(data_path)\n",
    "\n",
    "with open(\"data/nyc_text.txt\", \"w\") as fp:\n",
    "    fp.write(nyc_text)"
   ]
  },
  {
   "cell_type": "code",
   "execution_count": null,
   "id": "cf0c0307",
   "metadata": {},
   "outputs": [],
   "source": [
    "# load NYC dataset\n",
    "nyc_documents = SimpleDirectoryReader(\"data/\").load_data()\n",
    "# load PG's essay\n",
    "essay_documents = SimpleDirectoryReader(\"../data/paul_graham\").load_data()"
   ]
  },
  {
   "cell_type": "code",
   "execution_count": null,
   "id": "0c2dbdea",
   "metadata": {},
   "outputs": [],
   "source": [
    "# While building a composable index, to correctly save the index,\n",
    "# the same `storage_context` needs to be passed to every index.\n",
    "storage_context = StorageContext.from_defaults()"
   ]
  },
  {
   "cell_type": "code",
   "execution_count": null,
   "id": "1d795f6f",
   "metadata": {},
   "outputs": [
    {
     "name": "stdout",
     "output_type": "stream",
     "text": [
      "**********\n",
      "Trace: index_construction\n",
      "    |_node_parsing ->  0.491078 seconds\n",
      "      |_chunking ->  0.48921 seconds\n",
      "    |_embedding ->  0.314621 seconds\n",
      "    |_embedding ->  0.65393 seconds\n",
      "    |_embedding ->  0.452587 seconds\n",
      "    |_embedding ->  0.510454 seconds\n",
      "**********\n"
     ]
    },
    {
     "name": "stderr",
     "output_type": "stream",
     "text": [
      "\u001b[34m\u001b[1mwandb\u001b[0m: Logged trace tree to W&B.\n"
     ]
    }
   ],
   "source": [
    "# build NYC index\n",
    "nyc_index = GPTVectorStoreIndex.from_documents(\n",
    "    nyc_documents,\n",
    "    service_context=service_context,\n",
    "    storage_context=storage_context,\n",
    ")"
   ]
  },
  {
   "cell_type": "code",
   "execution_count": null,
   "id": "e9a49c5a",
   "metadata": {},
   "outputs": [
    {
     "name": "stdout",
     "output_type": "stream",
     "text": [
      "**********\n",
      "Trace: index_construction\n",
      "    |_node_parsing ->  0.340749 seconds\n",
      "      |_chunking ->  0.339598 seconds\n",
      "    |_embedding ->  0.280761 seconds\n",
      "    |_embedding ->  0.315542 seconds\n",
      "**********\n"
     ]
    },
    {
     "name": "stderr",
     "output_type": "stream",
     "text": [
      "\u001b[34m\u001b[1mwandb\u001b[0m: Logged trace tree to W&B.\n"
     ]
    }
   ],
   "source": [
    "# build essay index\n",
    "essay_index = GPTVectorStoreIndex.from_documents(\n",
    "    essay_documents,\n",
    "    service_context=service_context,\n",
    "    storage_context=storage_context,\n",
    ")"
   ]
  },
  {
   "cell_type": "markdown",
   "id": "60aa7e5f",
   "metadata": {},
   "source": [
    "### 3.1. Query Over Graph Index"
   ]
  },
  {
   "cell_type": "code",
   "execution_count": null,
   "id": "d2704b34",
   "metadata": {},
   "outputs": [],
   "source": [
    "nyc_index_summary = \"\"\"\n",
    "    New York, often called New York City or NYC, \n",
    "    is the most populous city in the United States. \n",
    "    With a 2020 population of 8,804,190 distributed over 300.46 square miles (778.2 km2), \n",
    "    New York City is also the most densely populated major city in the United States, \n",
    "    and is more than twice as populous as second-place Los Angeles. \n",
    "    New York City lies at the southern tip of New York State, and \n",
    "    constitutes the geographical and demographic center of both the \n",
    "    Northeast megalopolis and the New York metropolitan area, the \n",
    "    largest metropolitan area in the world by urban landmass.[8] With over \n",
    "    20.1 million people in its metropolitan statistical area and 23.5 million \n",
    "    in its combined statistical area as of 2020, New York is one of the world's \n",
    "    most populous megacities, and over 58 million people live within 250 mi (400 km) of \n",
    "    the city. New York City is a global cultural, financial, and media center with \n",
    "    a significant influence on commerce, health care and life sciences, entertainment, \n",
    "    research, technology, education, politics, tourism, dining, art, fashion, and sports. \n",
    "    Home to the headquarters of the United Nations, \n",
    "    New York is an important center for international diplomacy,\n",
    "    an established safe haven for global investors, and is sometimes described as the capital of the world.\n",
    "\"\"\"\n",
    "essay_index_summary = \"\"\"\n",
    "    Author: Paul Graham. \n",
    "    The author grew up painting and writing essays. \n",
    "    He wrote a book on Lisp and did freelance Lisp hacking work to support himself. \n",
    "    He also became the de facto studio assistant for Idelle Weber, an early photorealist painter. \n",
    "    He eventually had the idea to start a company to put art galleries online, but the idea was unsuccessful. \n",
    "    He then had the idea to write software to build online stores, which became the basis for his successful company, Viaweb. \n",
    "    After Viaweb was acquired by Yahoo!, the author returned to painting and started writing essays online. \n",
    "    He wrote a book of essays, Hackers & Painters, and worked on spam filters. \n",
    "    He also bought a building in Cambridge to use as an office. \n",
    "    He then had the idea to start Y Combinator, an investment firm that would \n",
    "    make a larger number of smaller investments and help founders remain as CEO. \n",
    "    He and his partner Jessica Livingston ran Y Combinator and funded a batch of startups twice a year. \n",
    "    He also continued to write essays, cook for groups of friends, and explore the concept of invented vs discovered in software. \n",
    "\"\"\""
   ]
  },
  {
   "cell_type": "code",
   "execution_count": null,
   "id": "353a644b",
   "metadata": {},
   "outputs": [
    {
     "name": "stdout",
     "output_type": "stream",
     "text": [
      "**********\n",
      "Trace: graph_construction\n",
      "**********\n"
     ]
    }
   ],
   "source": [
    "from llama_index import StorageContext, load_graph_from_storage\n",
    "\n",
    "graph = ComposableGraph.from_indices(\n",
    "    GPTSimpleKeywordTableIndex,\n",
    "    [nyc_index, essay_index],\n",
    "    index_summaries=[nyc_index_summary, essay_index_summary],\n",
    "    max_keywords_per_chunk=50,\n",
    "    service_context=service_context,\n",
    "    storage_context=storage_context,\n",
    ")"
   ]
  },
  {
   "cell_type": "markdown",
   "id": "cda70171",
   "metadata": {},
   "source": [
    "### 3.1.1 Persist Composable Index as W&B Artifacts "
   ]
  },
  {
   "cell_type": "code",
   "execution_count": null,
   "id": "4c3ebaf7",
   "metadata": {},
   "outputs": [
    {
     "name": "stderr",
     "output_type": "stream",
     "text": [
      "\u001b[34m\u001b[1mwandb\u001b[0m: Adding directory to artifact (/Users/ayushthakur/integrations/llamaindex/llama_index/docs/examples/callbacks/wandb/run-20230607_012558-js7j48l9/files/storage)... Done. 0.0s\n"
     ]
    }
   ],
   "source": [
    "wandb_callback.persist_index(graph, index_name=\"composable_graph\")"
   ]
  },
  {
   "cell_type": "markdown",
   "id": "ff60da73",
   "metadata": {},
   "source": [
    "### 3.1.2 Download Index from W&B Artifacts"
   ]
  },
  {
   "cell_type": "code",
   "execution_count": null,
   "id": "8ce7ecb3",
   "metadata": {},
   "outputs": [
    {
     "name": "stderr",
     "output_type": "stream",
     "text": [
      "\u001b[34m\u001b[1mwandb\u001b[0m:   3 of 3 files downloaded.  \n"
     ]
    },
    {
     "name": "stdout",
     "output_type": "stream",
     "text": [
      "**********\n",
      "Trace: index_construction\n",
      "**********\n",
      "**********\n",
      "Trace: index_construction\n",
      "**********\n",
      "**********\n",
      "Trace: index_construction\n",
      "**********\n"
     ]
    }
   ],
   "source": [
    "storage_context = wandb_callback.load_storage_context(\n",
    "    artifact_url=\"ayut/llamaindex/composable_graph:v0\"\n",
    ")\n",
    "\n",
    "# Load the graph and initialize a query engine\n",
    "graph = load_graph_from_storage(\n",
    "    storage_context, root_id=graph.root_id, service_context=service_context\n",
    ")\n",
    "query_engine = index.as_query_engine()"
   ]
  },
  {
   "cell_type": "markdown",
   "id": "b30ddfc9",
   "metadata": {},
   "source": [
    "### 3.1.3 Query"
   ]
  },
  {
   "cell_type": "code",
   "execution_count": null,
   "id": "e852e00f",
   "metadata": {},
   "outputs": [
    {
     "name": "stdout",
     "output_type": "stream",
     "text": [
      "**********\n",
      "Trace: query\n",
      "    |_query ->  58.207419 seconds\n",
      "      |_retrieve ->  2.672269 seconds\n",
      "        |_llm ->  2.671922 seconds\n",
      "      |_query ->  39.630366 seconds\n",
      "        |_retrieve ->  0.165883 seconds\n",
      "          |_embedding ->  0.158699 seconds\n",
      "        |_synthesize ->  39.46435 seconds\n",
      "          |_llm ->  39.410054 seconds\n",
      "      |_synthesize ->  15.904373 seconds\n",
      "        |_llm ->  15.900012 seconds\n",
      "**********\n"
     ]
    },
    {
     "name": "stderr",
     "output_type": "stream",
     "text": [
      "\u001b[34m\u001b[1mwandb\u001b[0m: Logged trace tree to W&B.\n"
     ]
    },
    {
     "name": "stdout",
     "output_type": "stream",
     "text": [
      "New York City has a humid subtropical climate, making it the northernmost major city in North America with this type of climate. During the winter, the city is chilly and damp. The average daily temperature in January, the coldest month, is 33.3 °F (0.7 °C). Temperatures can drop to 10 °F (−12 °C) several times each winter, but can also reach 60 °F (16 °C) for several days even in the coldest winter month. The city also experiences the urban heat island effect, which can increase nighttime temperatures. The most extreme temperatures have ranged from −15 °F (−26 °C) to 106 °F (41 °C).\n"
     ]
    }
   ],
   "source": [
    "query_engine = graph.as_query_engine()\n",
    "\n",
    "response = query_engine.query(\n",
    "    \"What is the climate of New York City like? How cold is it during the\"\n",
    "    \" winter?\",\n",
    ")\n",
    "print(response, sep=\"\\n\")"
   ]
  },
  {
   "cell_type": "markdown",
   "id": "c49ff101",
   "metadata": {},
   "source": [
    "## Close W&B Callback Handler\n",
    "\n",
    "When we are done tracking our events we can close the wandb run."
   ]
  },
  {
   "cell_type": "code",
   "execution_count": null,
   "id": "28ef6a7b",
   "metadata": {},
   "outputs": [],
   "source": [
    "wandb_callback.finish()"
   ]
  }
 ],
 "metadata": {
  "kernelspec": {
   "display_name": "Python 3 (ipykernel)",
   "language": "python",
   "name": "python3"
  },
  "language_info": {
   "codemirror_mode": {
    "name": "ipython",
    "version": 3
   },
   "file_extension": ".py",
   "mimetype": "text/x-python",
   "name": "python",
   "nbconvert_exporter": "python",
   "pygments_lexer": "ipython3"
  }
 },
 "nbformat": 4,
 "nbformat_minor": 5
}<|MERGE_RESOLUTION|>--- conflicted
+++ resolved
@@ -1,776 +1,4 @@
 {
-<<<<<<< HEAD
-    "cells": [
-        {
-            "cell_type": "markdown",
-            "id": "283db2a1",
-            "metadata": {},
-            "source": [
-                "<a href=\"https://colab.research.google.com/github/jerryjliu/llama_index/blob/main/docs/examples/callbacks/WandbCallbackHandler.ipynb\" target=\"_parent\"><img src=\"https://colab.research.google.com/assets/colab-badge.svg\" alt=\"Open In Colab\"/></a>"
-            ]
-        },
-        {
-            "cell_type": "markdown",
-            "id": "c0d8b66c",
-            "metadata": {},
-            "source": [
-                "# Wandb Callback Handler\n",
-                "\n",
-                "[Weights & Biases Prompts](https://docs.wandb.ai/guides/prompts) is a suite of LLMOps tools built for the development of LLM-powered applications.\n",
-                "\n",
-                "The `WandbCallbackHandler` is integrated with W&B Prompts to visualize and inspect the execution flow of your index construction, or querying over your index and more. You can use this handler to persist your created indices as W&B Artifacts allowing you to version control your indices.\n"
-            ]
-        },
-        {
-            "cell_type": "markdown",
-            "id": "27c06593",
-            "metadata": {},
-            "source": [
-                "If you're opening this Notebook on colab, you will probably need to install LlamaIndex 🦙."
-            ]
-        },
-        {
-            "cell_type": "code",
-            "execution_count": null,
-            "id": "e7167a67",
-            "metadata": {},
-            "outputs": [],
-            "source": [
-                "!pip install llama-index"
-            ]
-        },
-        {
-            "cell_type": "code",
-            "execution_count": 1,
-            "id": "612f35ad",
-            "metadata": {},
-            "outputs": [
-                {
-                    "name": "stdout",
-                    "output_type": "stream",
-                    "text": [
-                        "OpenAI API key configured\n"
-                    ]
-                }
-            ],
-            "source": [
-                "import os\n",
-                "from getpass import getpass\n",
-                "\n",
-                "if os.getenv(\"OPENAI_API_KEY\") is None:\n",
-                "    os.environ[\"OPENAI_API_KEY\"] = getpass(\n",
-                "        \"Paste your OpenAI key from: https://platform.openai.com/account/api-keys\\n\"\n",
-                "    )\n",
-                "assert os.getenv(\"OPENAI_API_KEY\", \"\").startswith(\n",
-                "    \"sk-\"\n",
-                "), \"This doesn't look like a valid OpenAI API key\"\n",
-                "print(\"OpenAI API key configured\")"
-            ]
-        },
-        {
-            "cell_type": "code",
-            "execution_count": 2,
-            "id": "78a29d9a",
-            "metadata": {},
-            "outputs": [],
-            "source": [
-                "from llama_index.callbacks import CallbackManager, CBEventType\n",
-                "from llama_index.callbacks import LlamaDebugHandler, WandbCallbackHandler\n",
-                "from llama_index import (\n",
-                "    SummaryIndex,\n",
-                "    GPTTreeIndex,\n",
-                "    GPTVectorStoreIndex,\n",
-                "    ServiceContext,\n",
-                "    SimpleDirectoryReader,\n",
-                "    LLMPredictor,\n",
-                "    GPTSimpleKeywordTableIndex,\n",
-                "    StorageContext,\n",
-                ")\n",
-                "from llama_index.indices.composability import ComposableGraph\n",
-                "from llama_index import load_index_from_storage, load_graph_from_storage\n",
-                "from llama_index.llms import OpenAI"
-            ]
-        },
-        {
-            "cell_type": "markdown",
-            "id": "e6feb252",
-            "metadata": {},
-            "source": [
-                "## Setup LLM"
-            ]
-        },
-        {
-            "cell_type": "code",
-            "execution_count": 3,
-            "id": "d22fee33",
-            "metadata": {},
-            "outputs": [],
-            "source": [
-                "llm = OpenAI(model=\"gpt-4\", temperature=0)"
-            ]
-        },
-        {
-            "cell_type": "markdown",
-            "id": "8790f4c7",
-            "metadata": {},
-            "source": [
-                "## W&B Callback Manager Setup"
-            ]
-        },
-        {
-            "cell_type": "markdown",
-            "id": "8a32b984-772e-4832-945e-cb6fc7be9e0b",
-            "metadata": {},
-            "source": [
-                "**Option 1**: Set Global Evaluation Handler"
-            ]
-        },
-        {
-            "cell_type": "code",
-            "execution_count": null,
-            "id": "2a3b9d22-cd67-4fb5-9785-254e58179a02",
-            "metadata": {},
-            "outputs": [],
-            "source": [
-                "from llama_index import set_global_handler\n",
-                "\n",
-                "set_global_handler(\"wandb\", run_args={\"project\": \"llamaindex\"})\n",
-                "wandb_callback = llama_index.global_handler"
-            ]
-        },
-        {
-            "cell_type": "code",
-            "execution_count": null,
-            "id": "c0645550-0585-4d3f-b075-32905552b2c4",
-            "metadata": {},
-            "outputs": [],
-            "source": [
-                "service_context = ServiceContext.from_defaults(llm=llm)"
-            ]
-        },
-        {
-            "cell_type": "markdown",
-            "id": "d1755516-f8ad-458e-b52f-f7665c023e43",
-            "metadata": {},
-            "source": [
-                "**Option 2**: Manually Configure Callback Handler\n",
-                "\n",
-                "Also configure a debugger handler for extra notebook visibility."
-            ]
-        },
-        {
-            "cell_type": "code",
-            "execution_count": 4,
-            "id": "defa9155-daca-4a8f-8ca6-87d1ee98f084",
-            "metadata": {},
-            "outputs": [],
-            "source": [
-                "llama_debug = LlamaDebugHandler(print_trace_on_end=True)\n",
-                "\n",
-                "# wandb.init args\n",
-                "run_args = dict(\n",
-                "    project=\"llamaindex\",\n",
-                ")\n",
-                "\n",
-                "wandb_callback = WandbCallbackHandler(run_args=run_args)\n",
-                "\n",
-                "callback_manager = CallbackManager([llama_debug, wandb_callback])\n",
-                "\n",
-                "service_context = ServiceContext.from_defaults(\n",
-                "    callback_manager=callback_manager, llm=llm\n",
-                ")"
-            ]
-        },
-        {
-            "cell_type": "markdown",
-            "id": "c4cf969a",
-            "metadata": {},
-            "source": [
-                "> After running the above cell, you will get the W&B run page URL. Here you will find a trace table with all the events tracked using [Weights and Biases' Prompts](https://docs.wandb.ai/guides/prompts) feature."
-            ]
-        },
-        {
-            "cell_type": "markdown",
-            "id": "a4a7c101",
-            "metadata": {},
-            "source": [
-                "## 1. Indexing"
-            ]
-        },
-        {
-            "cell_type": "markdown",
-            "id": "5e61bfd4",
-            "metadata": {},
-            "source": [
-                "### Download Data"
-            ]
-        },
-        {
-            "cell_type": "code",
-            "execution_count": null,
-            "id": "11feab95",
-            "metadata": {},
-            "outputs": [],
-            "source": [
-                "!mkdir -p 'data/paul_graham/'\n",
-                "!wget 'https://raw.githubusercontent.com/run-llama/llama_index/main/docs/examples/data/paul_graham/paul_graham_essay.txt' -O 'data/paul_graham/paul_graham_essay.txt'"
-            ]
-        },
-        {
-            "cell_type": "code",
-            "execution_count": 20,
-            "id": "d1011596",
-            "metadata": {},
-            "outputs": [],
-            "source": [
-                "docs = SimpleDirectoryReader(\"./data/paul_graham/\").load_data()"
-            ]
-        },
-        {
-            "cell_type": "code",
-            "execution_count": 21,
-            "id": "d3d6975c",
-            "metadata": {},
-            "outputs": [
-                {
-                    "name": "stdout",
-                    "output_type": "stream",
-                    "text": [
-                        "**********\n",
-                        "Trace: index_construction\n",
-                        "    |_node_parsing ->  0.295179 seconds\n",
-                        "      |_chunking ->  0.293976 seconds\n",
-                        "    |_embedding ->  0.494492 seconds\n",
-                        "    |_embedding ->  0.346162 seconds\n",
-                        "**********\n"
-                    ]
-                },
-                {
-                    "name": "stderr",
-                    "output_type": "stream",
-                    "text": [
-                        "\u001b[34m\u001b[1mwandb\u001b[0m: Logged trace tree to W&B.\n"
-                    ]
-                }
-            ],
-            "source": [
-                "index = GPTVectorStoreIndex.from_documents(docs, service_context=service_context)"
-            ]
-        },
-        {
-            "cell_type": "markdown",
-            "id": "0a948efc",
-            "metadata": {},
-            "source": [
-                "### 1.1 Persist Index as W&B Artifacts"
-            ]
-        },
-        {
-            "cell_type": "code",
-            "execution_count": 22,
-            "id": "8ad58e67",
-            "metadata": {},
-            "outputs": [
-                {
-                    "name": "stderr",
-                    "output_type": "stream",
-                    "text": [
-                        "\u001b[34m\u001b[1mwandb\u001b[0m: Adding directory to artifact (/Users/loganmarkewich/llama_index/docs/examples/callbacks/wandb/run-20230801_152955-ds93prxa/files/storage)... Done. 0.0s\n"
-                    ]
-                }
-            ],
-            "source": [
-                "wandb_callback.persist_index(index, index_name=\"simple_vector_store\")"
-            ]
-        },
-        {
-            "cell_type": "markdown",
-            "id": "7ed156a6",
-            "metadata": {},
-            "source": [
-                "### 1.2 Download Index from W&B Artifacts"
-            ]
-        },
-        {
-            "cell_type": "code",
-            "execution_count": 23,
-            "id": "dc35f448",
-            "metadata": {},
-            "outputs": [
-                {
-                    "name": "stderr",
-                    "output_type": "stream",
-                    "text": [
-                        "\u001b[34m\u001b[1mwandb\u001b[0m:   3 of 3 files downloaded.  \n"
-                    ]
-                },
-                {
-                    "name": "stdout",
-                    "output_type": "stream",
-                    "text": [
-                        "**********\n",
-                        "Trace: index_construction\n",
-                        "**********\n"
-                    ]
-                }
-            ],
-            "source": [
-                "storage_context = wandb_callback.load_storage_context(\n",
-                "    artifact_url=\"ayut/llamaindex/simple_vector_store:v0\"\n",
-                ")\n",
-                "\n",
-                "# Load the index and initialize a query engine\n",
-                "index = load_index_from_storage(storage_context, service_context=service_context)"
-            ]
-        },
-        {
-            "cell_type": "markdown",
-            "id": "ae4de4a9",
-            "metadata": {},
-            "source": [
-                "## 2. Query Over Index"
-            ]
-        },
-        {
-            "cell_type": "code",
-            "execution_count": 24,
-            "id": "42221465",
-            "metadata": {},
-            "outputs": [
-                {
-                    "name": "stdout",
-                    "output_type": "stream",
-                    "text": [
-                        "**********\n",
-                        "Trace: query\n",
-                        "    |_query ->  2.695958 seconds\n",
-                        "      |_retrieve ->  0.806379 seconds\n",
-                        "        |_embedding ->  0.802871 seconds\n",
-                        "      |_synthesize ->  1.8893 seconds\n",
-                        "        |_llm ->  1.842434 seconds\n",
-                        "**********\n"
-                    ]
-                },
-                {
-                    "name": "stderr",
-                    "output_type": "stream",
-                    "text": [
-                        "\u001b[34m\u001b[1mwandb\u001b[0m: Logged trace tree to W&B.\n"
-                    ]
-                },
-                {
-                    "name": "stdout",
-                    "output_type": "stream",
-                    "text": [
-                        "The text does not provide information on what the author did growing up.\n"
-                    ]
-                }
-            ],
-            "source": [
-                "query_engine = index.as_query_engine()\n",
-                "response = query_engine.query(\"What did the author do growing up?\")\n",
-                "print(response, sep=\"\\n\")"
-            ]
-        },
-        {
-            "cell_type": "markdown",
-            "id": "d7250272",
-            "metadata": {},
-            "source": [
-                "## 3. Build Complex Indices"
-            ]
-        },
-        {
-            "cell_type": "code",
-            "execution_count": 25,
-            "id": "3a5f2671",
-            "metadata": {},
-            "outputs": [],
-            "source": [
-                "# fetch \"New York City\" page from Wikipedia\n",
-                "from pathlib import Path\n",
-                "\n",
-                "import requests\n",
-                "\n",
-                "response = requests.get(\n",
-                "    \"https://en.wikipedia.org/w/api.php\",\n",
-                "    params={\n",
-                "        \"action\": \"query\",\n",
-                "        \"format\": \"json\",\n",
-                "        \"titles\": \"New York City\",\n",
-                "        \"prop\": \"extracts\",\n",
-                "        \"explaintext\": True,\n",
-                "    },\n",
-                ").json()\n",
-                "page = next(iter(response[\"query\"][\"pages\"].values()))\n",
-                "nyc_text = page[\"extract\"]\n",
-                "\n",
-                "data_path = Path(\"data\")\n",
-                "if not data_path.exists():\n",
-                "    Path.mkdir(data_path)\n",
-                "\n",
-                "with open(\"data/nyc_text.txt\", \"w\") as fp:\n",
-                "    fp.write(nyc_text)"
-            ]
-        },
-        {
-            "cell_type": "code",
-            "execution_count": 26,
-            "id": "cf0c0307",
-            "metadata": {},
-            "outputs": [],
-            "source": [
-                "# load NYC dataset\n",
-                "nyc_documents = SimpleDirectoryReader(\"data/\").load_data()\n",
-                "# load PG's essay\n",
-                "essay_documents = SimpleDirectoryReader(\"./data/paul_graham\").load_data()"
-            ]
-        },
-        {
-            "cell_type": "code",
-            "execution_count": 27,
-            "id": "0c2dbdea",
-            "metadata": {},
-            "outputs": [],
-            "source": [
-                "# While building a composable index, to correctly save the index,\n",
-                "# the same `storage_context` needs to be passed to every index.\n",
-                "storage_context = StorageContext.from_defaults()"
-            ]
-        },
-        {
-            "cell_type": "code",
-            "execution_count": 28,
-            "id": "1d795f6f",
-            "metadata": {},
-            "outputs": [
-                {
-                    "name": "stdout",
-                    "output_type": "stream",
-                    "text": [
-                        "**********\n",
-                        "Trace: index_construction\n",
-                        "    |_node_parsing ->  0.491078 seconds\n",
-                        "      |_chunking ->  0.48921 seconds\n",
-                        "    |_embedding ->  0.314621 seconds\n",
-                        "    |_embedding ->  0.65393 seconds\n",
-                        "    |_embedding ->  0.452587 seconds\n",
-                        "    |_embedding ->  0.510454 seconds\n",
-                        "**********\n"
-                    ]
-                },
-                {
-                    "name": "stderr",
-                    "output_type": "stream",
-                    "text": [
-                        "\u001b[34m\u001b[1mwandb\u001b[0m: Logged trace tree to W&B.\n"
-                    ]
-                }
-            ],
-            "source": [
-                "# build NYC index\n",
-                "nyc_index = GPTVectorStoreIndex.from_documents(\n",
-                "    nyc_documents, service_context=service_context, storage_context=storage_context\n",
-                ")"
-            ]
-        },
-        {
-            "cell_type": "code",
-            "execution_count": 29,
-            "id": "e9a49c5a",
-            "metadata": {},
-            "outputs": [
-                {
-                    "name": "stdout",
-                    "output_type": "stream",
-                    "text": [
-                        "**********\n",
-                        "Trace: index_construction\n",
-                        "    |_node_parsing ->  0.340749 seconds\n",
-                        "      |_chunking ->  0.339598 seconds\n",
-                        "    |_embedding ->  0.280761 seconds\n",
-                        "    |_embedding ->  0.315542 seconds\n",
-                        "**********\n"
-                    ]
-                },
-                {
-                    "name": "stderr",
-                    "output_type": "stream",
-                    "text": [
-                        "\u001b[34m\u001b[1mwandb\u001b[0m: Logged trace tree to W&B.\n"
-                    ]
-                }
-            ],
-            "source": [
-                "# build essay index\n",
-                "essay_index = GPTVectorStoreIndex.from_documents(\n",
-                "    essay_documents, service_context=service_context, storage_context=storage_context\n",
-                ")"
-            ]
-        },
-        {
-            "cell_type": "markdown",
-            "id": "60aa7e5f",
-            "metadata": {},
-            "source": [
-                "### 3.1. Query Over Graph Index"
-            ]
-        },
-        {
-            "cell_type": "code",
-            "execution_count": 36,
-            "id": "d2704b34",
-            "metadata": {},
-            "outputs": [],
-            "source": [
-                "nyc_index_summary = \"\"\"\n",
-                "    New York, often called New York City or NYC, \n",
-                "    is the most populous city in the United States. \n",
-                "    With a 2020 population of 8,804,190 distributed over 300.46 square miles (778.2 km2), \n",
-                "    New York City is also the most densely populated major city in the United States, \n",
-                "    and is more than twice as populous as second-place Los Angeles. \n",
-                "    New York City lies at the southern tip of New York State, and \n",
-                "    constitutes the geographical and demographic center of both the \n",
-                "    Northeast megalopolis and the New York metropolitan area, the \n",
-                "    largest metropolitan area in the world by urban landmass.[8] With over \n",
-                "    20.1 million people in its metropolitan statistical area and 23.5 million \n",
-                "    in its combined statistical area as of 2020, New York is one of the world's \n",
-                "    most populous megacities, and over 58 million people live within 250 mi (400 km) of \n",
-                "    the city. New York City is a global cultural, financial, and media center with \n",
-                "    a significant influence on commerce, health care and life sciences, entertainment, \n",
-                "    research, technology, education, politics, tourism, dining, art, fashion, and sports. \n",
-                "    Home to the headquarters of the United Nations, \n",
-                "    New York is an important center for international diplomacy,\n",
-                "    an established safe haven for global investors, and is sometimes described as the capital of the world.\n",
-                "\"\"\"\n",
-                "essay_index_summary = \"\"\"\n",
-                "    Author: Paul Graham. \n",
-                "    The author grew up painting and writing essays. \n",
-                "    He wrote a book on Lisp and did freelance Lisp hacking work to support himself. \n",
-                "    He also became the de facto studio assistant for Idelle Weber, an early photorealist painter. \n",
-                "    He eventually had the idea to start a company to put art galleries online, but the idea was unsuccessful. \n",
-                "    He then had the idea to write software to build online stores, which became the basis for his successful company, Viaweb. \n",
-                "    After Viaweb was acquired by Yahoo!, the author returned to painting and started writing essays online. \n",
-                "    He wrote a book of essays, Hackers & Painters, and worked on spam filters. \n",
-                "    He also bought a building in Cambridge to use as an office. \n",
-                "    He then had the idea to start Y Combinator, an investment firm that would \n",
-                "    make a larger number of smaller investments and help founders remain as CEO. \n",
-                "    He and his partner Jessica Livingston ran Y Combinator and funded a batch of startups twice a year. \n",
-                "    He also continued to write essays, cook for groups of friends, and explore the concept of invented vs discovered in software. \n",
-                "\"\"\""
-            ]
-        },
-        {
-            "cell_type": "code",
-            "execution_count": 37,
-            "id": "353a644b",
-            "metadata": {
-                "scrolled": true
-            },
-            "outputs": [
-                {
-                    "name": "stdout",
-                    "output_type": "stream",
-                    "text": [
-                        "**********\n",
-                        "Trace: graph_construction\n",
-                        "**********\n"
-                    ]
-                }
-            ],
-            "source": [
-                "from llama_index import StorageContext, load_graph_from_storage\n",
-                "\n",
-                "graph = ComposableGraph.from_indices(\n",
-                "    GPTSimpleKeywordTableIndex,\n",
-                "    [nyc_index, essay_index],\n",
-                "    index_summaries=[nyc_index_summary, essay_index_summary],\n",
-                "    max_keywords_per_chunk=50,\n",
-                "    service_context=service_context,\n",
-                "    storage_context=storage_context,\n",
-                ")"
-            ]
-        },
-        {
-            "cell_type": "markdown",
-            "id": "cda70171",
-            "metadata": {},
-            "source": [
-                "### 3.1.1 Persist Composable Index as W&B Artifacts "
-            ]
-        },
-        {
-            "cell_type": "code",
-            "execution_count": 17,
-            "id": "4c3ebaf7",
-            "metadata": {},
-            "outputs": [
-                {
-                    "name": "stderr",
-                    "output_type": "stream",
-                    "text": [
-                        "\u001b[34m\u001b[1mwandb\u001b[0m: Adding directory to artifact (/Users/ayushthakur/integrations/llamaindex/llama_index/docs/examples/callbacks/wandb/run-20230607_012558-js7j48l9/files/storage)... Done. 0.0s\n"
-                    ]
-                }
-            ],
-            "source": [
-                "wandb_callback.persist_index(graph, index_name=\"composable_graph\")"
-            ]
-        },
-        {
-            "cell_type": "markdown",
-            "id": "ff60da73",
-            "metadata": {},
-            "source": [
-                "### 3.1.2 Download Index from W&B Artifacts"
-            ]
-        },
-        {
-            "cell_type": "code",
-            "execution_count": 18,
-            "id": "8ce7ecb3",
-            "metadata": {},
-            "outputs": [
-                {
-                    "name": "stderr",
-                    "output_type": "stream",
-                    "text": [
-                        "\u001b[34m\u001b[1mwandb\u001b[0m:   3 of 3 files downloaded.  \n"
-                    ]
-                },
-                {
-                    "name": "stdout",
-                    "output_type": "stream",
-                    "text": [
-                        "**********\n",
-                        "Trace: index_construction\n",
-                        "**********\n",
-                        "**********\n",
-                        "Trace: index_construction\n",
-                        "**********\n",
-                        "**********\n",
-                        "Trace: index_construction\n",
-                        "**********\n"
-                    ]
-                }
-            ],
-            "source": [
-                "storage_context = wandb_callback.load_storage_context(\n",
-                "    artifact_url=\"ayut/llamaindex/composable_graph:v0\"\n",
-                ")\n",
-                "\n",
-                "# Load the graph and initialize a query engine\n",
-                "graph = load_graph_from_storage(\n",
-                "    storage_context, root_id=graph.root_id, service_context=service_context\n",
-                ")\n",
-                "query_engine = index.as_query_engine()"
-            ]
-        },
-        {
-            "cell_type": "markdown",
-            "id": "b30ddfc9",
-            "metadata": {},
-            "source": [
-                "### 3.1.3 Query"
-            ]
-        },
-        {
-            "cell_type": "code",
-            "execution_count": 19,
-            "id": "e852e00f",
-            "metadata": {},
-            "outputs": [
-                {
-                    "name": "stdout",
-                    "output_type": "stream",
-                    "text": [
-                        "**********\n",
-                        "Trace: query\n",
-                        "    |_query ->  58.207419 seconds\n",
-                        "      |_retrieve ->  2.672269 seconds\n",
-                        "        |_llm ->  2.671922 seconds\n",
-                        "      |_query ->  39.630366 seconds\n",
-                        "        |_retrieve ->  0.165883 seconds\n",
-                        "          |_embedding ->  0.158699 seconds\n",
-                        "        |_synthesize ->  39.46435 seconds\n",
-                        "          |_llm ->  39.410054 seconds\n",
-                        "      |_synthesize ->  15.904373 seconds\n",
-                        "        |_llm ->  15.900012 seconds\n",
-                        "**********\n"
-                    ]
-                },
-                {
-                    "name": "stderr",
-                    "output_type": "stream",
-                    "text": [
-                        "\u001b[34m\u001b[1mwandb\u001b[0m: Logged trace tree to W&B.\n"
-                    ]
-                },
-                {
-                    "name": "stdout",
-                    "output_type": "stream",
-                    "text": [
-                        "New York City has a humid subtropical climate, making it the northernmost major city in North America with this type of climate. During the winter, the city is chilly and damp. The average daily temperature in January, the coldest month, is 33.3 °F (0.7 °C). Temperatures can drop to 10 °F (−12 °C) several times each winter, but can also reach 60 °F (16 °C) for several days even in the coldest winter month. The city also experiences the urban heat island effect, which can increase nighttime temperatures. The most extreme temperatures have ranged from −15 °F (−26 °C) to 106 °F (41 °C).\n"
-                    ]
-                }
-            ],
-            "source": [
-                "query_engine = graph.as_query_engine()\n",
-                "\n",
-                "response = query_engine.query(\n",
-                "    \"What is the climate of New York City like? How cold is it during the winter?\",\n",
-                ")\n",
-                "print(response, sep=\"\\n\")"
-            ]
-        },
-        {
-            "cell_type": "markdown",
-            "id": "c49ff101",
-            "metadata": {},
-            "source": [
-                "## Close W&B Callback Handler\n",
-                "\n",
-                "When we are done tracking our events we can close the wandb run."
-            ]
-        },
-        {
-            "cell_type": "code",
-            "execution_count": 39,
-            "id": "28ef6a7b",
-            "metadata": {},
-            "outputs": [],
-            "source": [
-                "wandb_callback.finish()"
-            ]
-        },
-        {
-            "cell_type": "code",
-            "execution_count": null,
-            "id": "510f771b",
-            "metadata": {},
-            "outputs": [],
-            "source": []
-        }
-    ],
-    "metadata": {
-        "kernelspec": {
-            "display_name": "Python 3 (ipykernel)",
-            "language": "python",
-            "name": "python3"
-        },
-        "language_info": {
-            "codemirror_mode": {
-                "name": "ipython",
-                "version": 3
-            },
-            "file_extension": ".py",
-            "mimetype": "text/x-python",
-            "name": "python",
-            "nbconvert_exporter": "python",
-            "pygments_lexer": "ipython3",
-            "version": "3.10.10"
-        }
-=======
  "cells": [
   {
    "cell_type": "markdown",
@@ -971,7 +199,6 @@
       "    |_embedding ->  0.346162 seconds\n",
       "**********\n"
      ]
->>>>>>> 91649e1d
     },
     {
      "name": "stderr",

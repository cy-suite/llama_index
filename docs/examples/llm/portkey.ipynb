--- conflicted
+++ resolved
@@ -3,18 +3,6 @@
   {
    "cell_type": "markdown",
    "metadata": {},
-<<<<<<< HEAD
-   "source": [
-    "<a href=\"https://colab.research.google.com/github/jerryjliu/llama_index/blob/main/docs/examples/llm/portkey.ipynb\" target=\"_parent\"><img src=\"https://colab.research.google.com/assets/colab-badge.svg\" alt=\"Open In Colab\"/></a>"
-   ]
-  },
-  {
-   "cell_type": "markdown",
-   "metadata": {
-    "id": "bDIbNupZt066"
-   },
-=======
->>>>>>> 91649e1d
    "source": [
     "# Portkey\n",
     "\n",

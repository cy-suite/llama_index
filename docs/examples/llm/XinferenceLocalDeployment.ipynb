--- conflicted
+++ resolved
@@ -1,271 +1,4 @@
 {
-<<<<<<< HEAD
-    "cells": [
-        {
-            "cell_type": "markdown",
-            "id": "46b53ef8",
-            "metadata": {},
-            "source": [
-                "<a href=\"https://colab.research.google.com/github/jerryjliu/llama_index/blob/main/docs/examples/llm/XinferenceLocalDeployment.ipynb\" target=\"_parent\"><img src=\"https://colab.research.google.com/assets/colab-badge.svg\" alt=\"Open In Colab\"/></a>"
-            ]
-        },
-        {
-            "cell_type": "markdown",
-            "id": "7096589b-daaf-440a-b89d-b4956f2db4b2",
-            "metadata": {
-                "tags": []
-            },
-            "source": [
-                "# Xorbits Inference\n",
-                "\n",
-                "In this demo notebook, we show how to use Xorbits Inference (Xinference for short) to deploy local LLMs in three steps.\n",
-                "\n",
-                "We will be using the Llama 2 chat model in GGML format in the example, but the code should be easily transfrerable to all LLM chat models supported by Xinference. Below are a few examples:\n",
-                "\n",
-                "| Name          | Type             | Language | Format  | Size (in billions) | Quantization                            |\n",
-                "|---------------|------------------|----------|---------|--------------------|-----------------------------------------|\n",
-                "| llama-2-chat  | RLHF Model       | en       | ggmlv3  | 7, 13, 70          | 'q2_K', 'q3_K_L', ... , 'q6_K', 'q8_0'  |\n",
-                "| chatglm       | SFT Model        | en, zh   | ggmlv3  | 6                  | 'q4_0', 'q4_1', 'q5_0', 'q5_1', 'q8_0'  |\n",
-                "| chatglm2      | SFT Model        | en, zh   | ggmlv3  | 6                  | 'q4_0', 'q4_1', 'q5_0', 'q5_1', 'q8_0'  |\n",
-                "| wizardlm-v1.0 | SFT Model        | en       | ggmlv3  | 7, 13, 33          | 'q2_K', 'q3_K_L', ... , 'q6_K', 'q8_0'  |\n",
-                "| wizardlm-v1.1 | SFT Model        | en       | ggmlv3  | 13                 | 'q2_K', 'q3_K_L', ... , 'q6_K', 'q8_0'  |\n",
-                "| vicuna-v1.3   | SFT Model        | en       | ggmlv3  | 7, 13              | 'q2_K', 'q3_K_L', ... , 'q6_K', 'q8_0'  |\n",
-                "\n",
-                "The latest complete list of supported models can be found in Xorbits Inference's [official GitHub page](https://github.com/xorbitsai/inference/blob/main/README.md)."
-            ]
-        },
-        {
-            "cell_type": "markdown",
-            "id": "d8cfbe6f-4c50-4c4f-90f9-03bb91201ef5",
-            "metadata": {},
-            "source": [
-                "## <span style=\"font-size: xx-large;;\">🤖  </span> Install Xinference\n",
-                "\n",
-                "i. Run `pip install \"xinference[all]\"` in a terminal window.\n",
-                "\n",
-                "ii. After installation is complete, restart this jupyter notebook.\n",
-                "\n",
-                "iii. Run `xinference` in a new terminal window.\n",
-                "\n",
-                "iv. You should see something similar to the following output:\n",
-                "\n",
-                "```\n",
-                "INFO:xinference:Xinference successfully started. Endpoint: http://127.0.0.1:9997\n",
-                "INFO:xinference.core.service:Worker 127.0.0.1:21561 has been added successfully\n",
-                "INFO:xinference.deploy.worker:Xinference worker successfully started.\n",
-                "```\n",
-                "\n",
-                "v. In the endpoint description, locate the endpoint port number after the colon. In the above case it is `9997`.\n",
-                "\n",
-                "vi. Set the port number with the following cell:"
-            ]
-        },
-        {
-            "cell_type": "code",
-            "execution_count": null,
-            "id": "5d520d56",
-            "metadata": {},
-            "outputs": [],
-            "source": [
-                "port = 9997  # replace with your endpoint port number"
-            ]
-        },
-        {
-            "cell_type": "markdown",
-            "id": "93139076",
-            "metadata": {},
-            "source": [
-                "## <span style=\"font-size: xx-large;;\">🚀  </span> Launch Local Models\n",
-                "\n",
-                "In this step, we begin with importing the relevant libraries from `llama_index`"
-            ]
-        },
-        {
-            "cell_type": "markdown",
-            "id": "1886265e",
-            "metadata": {},
-            "source": [
-                "If you're opening this Notebook on colab, you will probably need to install LlamaIndex 🦙."
-            ]
-        },
-        {
-            "cell_type": "code",
-            "execution_count": null,
-            "id": "808efe10",
-            "metadata": {},
-            "outputs": [],
-            "source": [
-                "!pip install llama-index"
-            ]
-        },
-        {
-            "cell_type": "code",
-            "execution_count": null,
-            "id": "fd1d259c",
-            "metadata": {},
-            "outputs": [],
-            "source": [
-                "# If Xinference can not be imported, you may need to restart jupyter notebook\n",
-                "from llama_index import (\n",
-                "    SummaryIndex,\n",
-                "    TreeIndex,\n",
-                "    VectorStoreIndex,\n",
-                "    KeywordTableIndex,\n",
-                "    KnowledgeGraphIndex,\n",
-                "    SimpleDirectoryReader,\n",
-                "    ServiceContext,\n",
-                ")\n",
-                "from llama_index.llms import Xinference\n",
-                "from xinference.client import RESTfulClient\n",
-                "from IPython.display import Markdown, display"
-            ]
-        },
-        {
-            "cell_type": "markdown",
-            "id": "7a2dce47",
-            "metadata": {},
-            "source": [
-                "Then, we launch a model and use it to create a service context. This allows us to connect the model to documents and queries in later steps.\n",
-                "\n",
-                "Feel free to change the parameters for better performance! In order to achieve optimal results, it is recommended to use models above 13B in size. That being said, 7B models is more than enough for this short demo.\n",
-                "\n",
-                "Here are some more parameter options for the Llama 2 chat model in GGML format, listed from the least space-consuming to the most resource-intensive but high-performing. \n",
-                "\n",
-                "\n",
-                "<span style=\"font-weight: bold; ;\">model_size_in_billions:</span> \n",
-                "\n",
-                "`7`, `13`, `70`\n",
-                "\n",
-                "<span style=\"font-weight: bold; ;\">quantization for 7B and 13B models:</span> \n",
-                "\n",
-                "`q2_K`, `q3_K_L`, `q3_K_M`, `q3_K_S`, `q4_0`, `q4_1`, `q4_K_M`, `q4_K_S`, `q5_0`, `q5_1`, `q5_K_M`, `q5_K_S`, `q6_K`, `q8_0`\n",
-                "\n",
-                "<span style=\"font-weight: bold; ;\">quantizations for 70B models:</span>\n",
-                "\n",
-                "`q4_0`\n"
-            ]
-        },
-        {
-            "cell_type": "code",
-            "execution_count": null,
-            "id": "b48c6d7a-7a38-440b-8ecb-f43f9050ee54",
-            "metadata": {},
-            "outputs": [],
-            "source": [
-                "# Define a client to send commands to xinference\n",
-                "client = RESTfulClient(f\"http://localhost:{port}\")\n",
-                "\n",
-                "# Download and Launch a model, this may take a while the first time\n",
-                "model_uid = client.launch_model(\n",
-                "    model_name=\"llama-2-chat\",\n",
-                "    model_size_in_billions=7,\n",
-                "    model_format=\"ggmlv3\",\n",
-                "    quantization=\"q2_K\",\n",
-                ")\n",
-                "\n",
-                "# Initiate Xinference object to use the LLM\n",
-                "llm = Xinference(\n",
-                "    endpoint=f\"http://localhost:{port}\",\n",
-                "    model_uid=model_uid,\n",
-                "    temperature=0.0,\n",
-                "    max_tokens=512,\n",
-                ")\n",
-                "\n",
-                "service_context = ServiceContext.from_defaults(llm=llm)"
-            ]
-        },
-        {
-            "cell_type": "markdown",
-            "id": "094a02b7",
-            "metadata": {},
-            "source": [
-                "## <span style=\"font-size: xx-large;;\">🕺  </span> Index the Data... and Chat!\n",
-                "\n",
-                "In this step, we combine the model and the data to create a query engine. The query engine can then be used as a chat bot, answering our queries based on the given data.\n",
-                "\n",
-                "We will be using `VetorStoreIndex` since it is relatively fast. That being said, feel free to change the index for different experiences. Here are some available indexes already imported from the previous step:\n",
-                "\n",
-                "`ListIndex`, `TreeIndex`, `VetorStoreIndex`, `KeywordTableIndex`, `KnowledgeGraphIndex`\n",
-                "\n",
-                "To change index, simply replace `VetorStoreIndex` with another index in the following code. \n",
-                "\n",
-                "The latest complete list of all available indexes can be found in Llama Index's [official Docs](https://gpt-index.readthedocs.io/en/latest/core_modules/data_modules/index/modules.html)"
-            ]
-        },
-        {
-            "cell_type": "code",
-            "execution_count": null,
-            "id": "708b323e-d314-4b83-864b-22a1ead60de9",
-            "metadata": {},
-            "outputs": [],
-            "source": [
-                "# create index from the data\n",
-                "documents = SimpleDirectoryReader(\"../data/paul_graham\").load_data()\n",
-                "\n",
-                "# change index name in the following line\n",
-                "index = VectorStoreIndex.from_documents(\n",
-                "    documents=documents, service_context=service_context\n",
-                ")\n",
-                "\n",
-                "# create the query engine\n",
-                "query_engine = index.as_query_engine()"
-            ]
-        },
-        {
-            "cell_type": "markdown",
-            "id": "548174a2",
-            "metadata": {},
-            "source": [
-                "We can optionally set the temperature and the max answer length (in tokens) directly through the `Xinference` object before asking a question. This allows us to change parameters for different questions without rebuilding the query engine every time.\n",
-                "\n",
-                "`temperature` is a number between 0 and 1 that controls the randomness of responses. Higher values increase creativity but may lead to off-topic replies. Setting to zero guarentees the same response every time.\n",
-                "\n",
-                "`max_tokens` is an integer that sets an upper bound for the response length. Increase it if answers seem cut off, but be aware that too long a response may exceed the context window and cause errors.\n"
-            ]
-        },
-        {
-            "cell_type": "code",
-            "execution_count": null,
-            "id": "e0b32ddb",
-            "metadata": {
-                "scrolled": false
-            },
-            "outputs": [],
-            "source": [
-                "# optionally, update the temperature and max answer length (in tokens)\n",
-                "llm.__dict__.update({\"temperature\": 0.0})\n",
-                "llm.__dict__.update({\"max_tokens\": 2048})\n",
-                "\n",
-                "# ask a question and display the answer\n",
-                "question = \"What did the author do after his time at Y Combinator?\"\n",
-                "\n",
-                "response = query_engine.query(question)\n",
-                "display(Markdown(f\"<b>{response}</b>\"))"
-            ]
-        }
-    ],
-    "metadata": {
-        "kernelspec": {
-            "display_name": "Python 3 (ipykernel)",
-            "language": "python",
-            "name": "python3"
-        },
-        "language_info": {
-            "codemirror_mode": {
-                "name": "ipython",
-                "version": 3
-            },
-            "file_extension": ".py",
-            "mimetype": "text/x-python",
-            "name": "python",
-            "nbconvert_exporter": "python",
-            "pygments_lexer": "ipython3",
-            "version": "3.11.3"
-        }
-    },
-    "nbformat": 4,
-    "nbformat_minor": 5
-=======
  "cells": [
   {
    "cell_type": "markdown",
@@ -500,5 +233,4 @@
  },
  "nbformat": 4,
  "nbformat_minor": 5
->>>>>>> 91649e1d
 }
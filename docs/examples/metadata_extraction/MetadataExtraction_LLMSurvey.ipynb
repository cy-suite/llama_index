--- conflicted
+++ resolved
@@ -310,21 +310,12 @@
     }
    ],
    "source": [
-<<<<<<< HEAD
-    "from llama_index.ingestion import run_transformations\n",
-    "\n",
-    "# process nodes with metadata extractors\n",
-    "nodes_1 = run_transformations(\n",
-    "    nodes, [node_parser, *extractors_1], in_place=False, show_progress=True\n",
-    ")"
-=======
     "from llama_index.ingestion import IngestionPipeline\n",
     "\n",
     "# process nodes with metadata extractors\n",
     "pipeline = IngestionPipeline(transformations=[node_parser, *extractors_1])\n",
     "\n",
     "nodes_1 = pipeline.run(nodes=nodes, in_place=False, show_progress=True)"
->>>>>>> 0e3f4960
    ]
   },
   {
@@ -423,15 +414,9 @@
     "# 2nd pass: run summaries, and then metadata extractor\n",
     "\n",
     "# process nodes with metadata extractor\n",
-<<<<<<< HEAD
-    "nodes_2 = run_transformations(\n",
-    "    nodes, [node_parser, *extractors_2], in_place=False, show_progress=True\n",
-    ")"
-=======
     "pipeline = IngestionPipeline(transformations=[node_parser, *extractors_2])\n",
     "\n",
     "nodes_2 = pipeline.run(nodes=nodes, in_place=False, show_progress=True)"
->>>>>>> 0e3f4960
    ]
   },
   {

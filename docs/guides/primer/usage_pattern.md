--- conflicted
+++ resolved
@@ -184,13 +184,9 @@
 Creating an index, inserting to an index, and querying an index may use tokens. We can track 
 token usage through the outputs of these operations. When running operations, 
 the token usage will be printed.
-<<<<<<< HEAD
-You can also fetch the token usage through `index.service_context.llm_predictor.last_token_usage`.
-See [Cost Predictor How-To](/how_to/analysis/cost_analysis.md) for more details.
-=======
+
 You can also fetch the token usage through `index.llm_predictor.last_token_usage`.
 See [Cost Predictor How-To](/docs/how_to/analysis/cost_analysis.md) for more details.
->>>>>>> 453c63a3
 
 
 ### [Optional] Save the index for future use
@@ -343,16 +339,13 @@
     multiple prompts.
 - `tree_summarize`: Given a set of `Node` objects and the query, recursively construct a tree 
     and return the root node as the response. Good for summarization purposes.
-<<<<<<< HEAD
 - `no_text`: Only runs the retriever to fetch the nodes that would have been sent to the LLM, 
     without actually sending them. Then can be inspected by checking `response.source_nodes`.
     The response object is covered in more detail in Section 5.
-=======
 - `accumulate`: Given a set of `Node` objects and the query, apply the query to each `Node` text
     chunk while accumulating the responses into an array. Returns a concatenated string of all
     responses. Good for when you need to run the same query separately against each text
     chunk.
->>>>>>> 453c63a3
 
 ```python
 index = GPTListIndex.from_documents(documents)

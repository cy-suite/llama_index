# Embedding support

LlamaIndex provides support for embeddings in the following format:
- Adding embeddings to Document objects
- Using a Vector Store as an underlying index (e.g. `GPTVectorStoreIndex`, `GPTFaissIndex`)
- Querying our list and tree indices with embeddings.

## Adding embeddings to Document objects

You can pass in user-specified embeddings when constructing an index. This gives you control
in specifying embeddings per Document instead of having us determine embeddings for your text (see below).

Simply specify the `embedding` field when creating a Document:

![](/_static/embeddings/doc_example.jpeg)

## Using a Vector Store as an Underlying Index

<!-- Please see the corresponding section in our [Vector Stores](/how_to/vector_stores.md#loading-data-from-vector-stores-using-data-connector) -->
Please see the corresponding section in our [Vector Stores](/how_to/integrations/vector_stores.md)
guide for more details.

## Using an Embedding Query Mode in List/Tree Index

LlamaIndex provides embedding support to our tree and list indices. In addition to each node storing text, each node can optionally store an embedding.
During query-time, we can use embeddings to do max-similarity retrieval of nodes before calling the LLM to synthesize an answer. 
Since similarity lookup using embeddings (e.g. using cosine similarity) does not require a LLM call, embeddings serve as a cheaper lookup mechanism instead
of using LLMs to traverse nodes.

#### How are Embeddings Generated?

Since we offer embedding support during *query-time* for our list and tree indices, 
embeddings are lazily generated and then cached (if `mode="embedding"` is specified during `query(...)`), and not during index construction.
This design choice prevents the need to generate embeddings for all text chunks during index construction.

NOTE: Our [vector-store based indices](/how_to/integrations/vector_stores.md) generate embeddings during index construction.

#### Embedding Lookups
For the list index (`GPTListIndex`):
- We iterate through every node in the list, and identify the top k nodes through embedding similarity. We use these nodes to synthesize an answer.
<<<<<<< HEAD
- See the [List Query API](/reference/indices/list_query.rst) for more details.
- NOTE: the embedding-mode usage of the list index is roughly equivalent with the usage of our `GPTVectorStoreIndex`; the main
=======
- See the [List Query API](/reference/query/retrievers/list.rst) for more details.
- NOTE: the embedding-mode usage of the list index is roughly equivalent with the usage of our `GPTSimpleVectorIndex`; the main
>>>>>>> ab3941fc
    difference is when embeddings are generated (during query-time for the list index vs. index construction for the simple vector index).

For the tree index (`GPTTreeIndex`):
- We start with the root nodes, and traverse down the tree by picking the child node through embedding similarity.
- See the [Tree Query API](/reference/query/retrievers/tree.rst) for more details.

**Example Notebook**

An example notebook is given [here](https://github.com/jerryjliu/gpt_index/blob/main/examples/test_wiki/TestNYC_Embeddings.ipynb).



(custom-embeddings)=
## Custom Embeddings

LlamaIndex allows you to define custom embedding modules. By default, we use `text-embedding-ada-002` from OpenAI. 

You can also choose to plug in embeddings from
Langchain's [embeddings](https://langchain.readthedocs.io/en/latest/reference/modules/embeddings.html) module.
We introduce a wrapper class, 
[`LangchainEmbedding`](/reference/service_context/embeddings.rst), for integration into LlamaIndex.

An example snippet is shown below (to use Hugging Face embeddings) on the GPTListIndex:

```python
from llama_index import GPTListIndex, SimpleDirectoryReader
from langchain.embeddings.huggingface import HuggingFaceEmbeddings
from llama_index import LangchainEmbedding, ServiceContext

# load in HF embedding model from langchain
embed_model = LangchainEmbedding(HuggingFaceEmbeddings())
service_context = ServiceContext.from_defaults(embed_model=embed_model)

# load index
new_index = GPTListIndex.load_from_disk('index_list_emb.json')

# query with embed_model specified
query_engine = new_index.as_query_engine(
    mode="embedding", 
    verbose=True, 
    service_context=service_context
)
response = query_engine.query("<query_text>")
print(response)
```

Another example snippet is shown for GPTVectorStoreIndex.

```python
from llama_index import GPTVectorStoreIndex, SimpleDirectoryReader
from langchain.embeddings.huggingface import HuggingFaceEmbeddings
from llama_index import LangchainEmbedding, ServiceContext

# load in HF embedding model from langchain
embed_model = LangchainEmbedding(HuggingFaceEmbeddings())
service_context = ServiceContext.from_defaults(embed_model=embed_model)

# load index
new_index = GPTVectorStoreIndex.load_from_disk(
    'index_simple_vector.json', 
    service_context=service_context
)

# query will use the same embed_model
query_engine = new_index.as_query_engine(
    mode="default", 
    verbose=True, 
)
response = query_engine.query("<query_text>")
print(response)
```<|MERGE_RESOLUTION|>--- conflicted
+++ resolved
@@ -38,13 +38,8 @@
 #### Embedding Lookups
 For the list index (`GPTListIndex`):
 - We iterate through every node in the list, and identify the top k nodes through embedding similarity. We use these nodes to synthesize an answer.
-<<<<<<< HEAD
 - See the [List Query API](/reference/indices/list_query.rst) for more details.
 - NOTE: the embedding-mode usage of the list index is roughly equivalent with the usage of our `GPTVectorStoreIndex`; the main
-=======
-- See the [List Query API](/reference/query/retrievers/list.rst) for more details.
-- NOTE: the embedding-mode usage of the list index is roughly equivalent with the usage of our `GPTSimpleVectorIndex`; the main
->>>>>>> ab3941fc
     difference is when embeddings are generated (during query-time for the list index vs. index construction for the simple vector index).
 
 For the tree index (`GPTTreeIndex`):

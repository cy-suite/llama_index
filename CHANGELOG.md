# ChangeLog

## Unreleased

### New Features
<<<<<<< HEAD
- Added support for `MarvinEntityExtractor` metadata extractor (#7438)
=======
- Added a url_metadata callback to SimpleWebPageReader (#7445)

### Bug Fixes / Nits
- Only convert newlines to spaces for text 001 embedding models in OpenAI (#7484)

## [0.8.14] - 2023-08-30

### New Features
- feat: non-kg heterogeneous graph support in Graph RAG (#7459)
- rag guide (#7480)
>>>>>>> 24650aae

### Bug Fixes / Nits
- Improve openai fine-tuned model parsing (#7474)
- doing some code de-duplication (#7468)
- support both str and templates for query_wrapper_prompt in HF LLMs (#7473)

## [0.8.13] - 2023-08-29

### New Features
- Add embedding finetuning (#7452)
- Added support for RunGPT LLM (#7401)
- Integration guide and notebook with DeepEval (#7425)
- Added `VectorIndex` and `VectaraRetriever` as a managed index (#7440)
- Added support for `to_tool_list` to detect and use async functions (#7282)

## [0.8.12] - 2023-08-28

### New Features

- add openai finetuning class (#7442)
- Service Context to/from dict (#7395)
- add finetuning guide (#7429)

### Smaller Features / Nits / Bug Fixes
- Add example how to run FalkorDB docker (#7441)
- Update root.md to use get_response_synthesizer expected type. (#7437) 
- Bugfix MonsterAPI Pydantic version v2/v1 support. Doc Update (#7432)

## [0.8.11.post3] - 2023-08-27

### New Features
- AutoMergingRetriever (#7420)

## [0.8.10.post1] - 2023-08-25

### New Features
- Added support for `MonsterLLM` using MonsterAPI (#7343) 
- Support comments fields in NebulaGraphStore and int type VID (#7402)
- Added configurable endpoint for DynamoDB (#6777)
- Add structured answer filtering for Refine response synthesizer (#7317)

### Bug Fixes / Nits
- Use `utf-8` for json file reader (#7390)
- Fix entity extractor initialization (#7407)

## [0.8.9] - 2023-08-24

### New Features
- Added support for FalkorDB/RedisGraph graph store (#7346)
- Added directed sub-graph RAG (#7378)
- Added support for `BM25Retriever` (#7342)

### Bug Fixes / Nits
- Added `max_tokens` to `Xinference` LLM (#7372)
- Support cache dir creation in multithreaded apps (#7365)
- Ensure temperature is a float for openai (#7382)
- Remove duplicate subjects in knowledge graph retriever (#7378)
- Added support for both pydantic v1 and v2 to allow other apps to move forward (#7394)

### Breaking/Deprecated API Changes
- Refactor prompt template (#7319)
  - Use `BasePromptTemplate` for generic typing
  - Use `PromptTemplate`, `ChatPromptTemplate`, `SelectorPromptTemplate` as core implementations
  - Use `LangchainPromptTemplate` for compatibility with Langchain prompt templates
  - Fully replace specific prompt classes (e.g. `SummaryPrompt`) with generic `BasePromptTemplate` for typing in codebase.
  - Keep `Prompt` as an alias for `PromptTemplate` for backwards compatibility.
  - BREAKING CHANGE: remove support for `Prompt.from_langchain_prompt`, please use `template=LangchainPromptTemplate(lc_template)` instead.


## [0.8.8] - 2023-08-23

### New Features
- `OpenAIFineTuningHandler` for collecting LLM inputs/outputs for OpenAI fine tuning (#7367)

### Bug Fixes / Nits
- Add support for `claude-instant-1.2` (#7369)

## [0.8.7] - 2023-08-22

### New Features
- Support fine-tuned OpenAI models (#7364)
- Added support for Cassandra vector store (#6784)
- Support pydantic fields in tool functions (#7348)

### Bug Fixes / Nits
- Fix inifinite looping with forced function call in `OpenAIAgent` (#7363)

## [0.8.6] - 2023-08-22

### New Features
- auto vs. recursive retriever notebook (#7353)
- Reader and Vector Store for BagelDB with example notebooks (#7311)

### Bug Fixes / Nits
- Use service context for intermediate index in retry source query engine (#7341)
- temp fix for prompt helper + chat models (#7350)
- Properly skip unit-tests when packages not installed (#7351)

## [0.8.5.post2] - 2023-08-20

### New Features
- Added FireStore docstore/index store support (#7305)
- add recursive agent notebook (#7330)

### Bug Fixes / Nits
- Fix Azure pydantic error (#7329)
- fix callback trace ids (make them a context var)  (#7331)

## [0.8.5.post1] - 2023-08-18

### New Features
- Awadb Vector Store (#7291)

### Bug Fixes / Nits
- Fix bug in OpenAI llm temperature type 

## [0.8.5] - 2023-08-18

### New Features
- Expose a system prompt/query wrapper prompt in the service context for open-source LLMs (#6647)
- Changed default MyScale index format to `MSTG` (#7288)
- Added tracing to chat engines/agents (#7304)
- move LLM and embeddings to pydantic (#7289)

### Bug Fixes / Nits
- Fix sentence splitter bug (#7303)
- Fix sentence splitter infinite loop (#7295)

## [0.8.4] - 2023-08-17

### Bug Fixes / Nits
- Improve SQL Query parsing (#7283)
- Fix loading embed_model from global service context (#7284)
- Limit langchain version until we migrate to pydantic v2 (#7297)

## [0.8.3] - 2023-08-16

### New Features
- Added Knowledge Graph RAG Retriever (#7204)

### Bug Fixes / Nits
- accept `api_key` kwarg in OpenAI LLM class constructor (#7263)
- Fix to create separate queue instances for separate instances of `StreamingAgentChatResponse` (#7264)

## [0.8.2.post1] - 2023-08-14

### New Features
- Added support for Rockset as a vector store (#7111)

### Bug Fixes
- Fixed bug in service context definition that could disable LLM (#7261)

## [0.8.2] - 2023-08-14

### New Features
- Enable the LLM or embedding model to be disabled by setting to `None` in the service context (#7255)
- Resolve nearly any huggingface embedding model using the `embed_model="local:<model_name>"` syntax (#7255)
- Async tool-calling support (#7239)

### Bug Fixes / Nits
- Updated supabase kwargs for add and query (#7103)
- Small tweak to default prompts to allow for more general purpose queries (#7254)
- Make callback manager optional for `CustomLLM` + docs update (#7257)

## [0.8.1] - 2023-08-13

### New Features
- feat: add node_postprocessors to ContextChatEngine (#7232)
- add ensemble query engine tutorial (#7247)

### Smaller Features
- Allow EMPTY keys for Fastchat/local OpenAI API endpoints (#7224) 

## [0.8.0] - 2023-08-11

### New Features
- Added "LLAMA_INDEX_CACHE_DIR" to control cached files (#7233)
- Default to pydantic selectors when possible (#7154, #7223)
- Remove the need for langchain wrappers on `embed_model` in the service context (#7157)
- Metadata extractors take an `LLM` object now, in addition to `LLMPredictor` (#7202)
- Added local mode + fallback to llama.cpp + llama2 (#7200)
- Added local fallback for embeddings to `BAAI/bge-small-en` (#7200)
- Added `SentenceWindowNodeParser` + `MetadataReplacementPostProcessor` (#7211)

### Breaking Changes
- Change default LLM to gpt-3.5-turbo from text-davinci-003 (#7223)
- Change prompts for compact/refine/tree_summarize to work better with gpt-3.5-turbo (#7150, #7179, #7223)
- Increase default LLM temperature to 0.1 (#7180)

## [0.7.24.post1] - 2023-08-11

### Other Changes
- Reverted #7223 changes to defaults (#7235)

## [0.7.24] - 2023-08-10

### New Features
- Default to pydantic selectors when possible (#7154, #7223)
- Remove the need for langchain wrappers on `embed_model` in the service context (#7157)
- Metadata extractors take an `LLM` object now, in addition to `LLMPredictor` (#7202)
- Added local mode + fallback to llama.cpp + llama2 (#7200)
- Added local fallback for embeddings to `BAAI/bge-small-en` (#7200)
- Added `SentenceWindowNodeParser` + `MetadataReplacementPostProcessor` (#7211)

### Breaking Changes
- Change default LLM to gpt-3.5-turbo from text-davinci-003 (#7223)
- Change prompts for compact/refine/tree_summarize to work better with gpt-3.5-turbo (#7150, #7179, #7223)
- Increase default LLM temperature to 0.1 (#7180)

### Other Changes
- docs: Improvements to Mendable Search (#7220)
- Refactor openai agent (#7077)

### Bug Fixes / Nits
- Use `1 - cosine_distance` for pgvector/postgres vector db (#7217)
- fix metadata formatting and extraction (#7216)
- fix(readers): Fix non-ASCII JSON Reader bug (#7086)
- Chore: change PgVectorStore variable name from `sim` to `distance` for clarity (#7226)

## [0.7.23] - 2023-08-10

### Bug Fixes / Nits
- Fixed metadata formatting with custom tempalates and inheritance (#7216)

## [0.7.23] - 2023-08-10

### New Features
- Add "one click observability" page to docs (#7183)
- Added Xorbits inference for local deployments (#7151)
- Added Zep vector store integration (#7203)
- feat/zep vectorstore (#7203)

### Bug Fixes / Nits
- Update the default `EntityExtractor` model (#7209)
- Make `ChatMemoryBuffer` pickleable (#7205)
- Refactored `BaseOpenAIAgent` (#7077)

## [0.7.22] - 2023-08-08

### New Features
- add ensemble retriever notebook (#7190)
- DOCS: added local llama2 notebook (#7146)

### Bug Fixes / Nits
- Fix for `AttributeError: 'OpenAIAgent' object has no attribute 'callback_manager'` by calling super constructor within `BaseOpenAIAgent`
- Remove backticks from nebula queries (#7192)

## [0.7.21] - 2023-08-07

### New Features
- Added an `EntityExtractor` for metadata extraction (#7163)

## [0.7.20] - 2023-08-06

### New Features
- add router module docs (#7171)
- add retriever router (#7166)

### New Features
- Added a `RouterRetriever` for routing queries to specific retrievers (#7166)

### Bug Fixes / Nits
- Fix for issue where having multiple concurrent streamed responses from `OpenAIAgent` would result in interleaving of tokens across each response stream. (#7164)
- fix llms callbacks issue (args[0] error) (#7165)

## [0.7.19] - 2023-08-04

### New Features
- Added metadata filtering to weaviate (#7130)
- Added token counting (and all callbacks) to agents and streaming (#7122)

## [0.7.18] - 2023-08-03

### New Features
- Added `to/from_string` and `to/from_dict` methods to memory objects (#7128)
- Include columns comments from db tables in table info for SQL queries (#7124)
- Add Neo4j support (#7122)

### Bug Fixes / Nits
- Added `Azure AD` validation support to the `AzureOpenAI` class (#7127)
- add `flush=True` when printing agent/chat engine response stream (#7129)
- Added `Azure AD` support to the `AzureOpenAI` class (#7127)
- Update LLM question generator prompt to mention JSON markdown (#7105)
- Fixed `astream_chat` in chat engines (#7139)

## [0.7.17] - 2023-08-02

### New Features
- Update `ReActAgent` to support memory modules (minor breaking change since the constructor takes `memory` instead of `chat_history`, but the main `from_tools` method remains backward compatible.) (#7116)
- Update `ReActAgent` to support streaming (#7119)
- Added Neo4j graph store and query engine integrations (#7122)
- add object streaming (#7117)

## [0.7.16] - 2023-07-30

### New Features

- Chat source nodes (#7078)

## [0.7.15] - 2023-07-29

### Bug Fixes / Nits
- anthropic api key  customization (#7082)
- Fix broken link to API reference in Contributor Docs (#7080)
- Update vector store docs (#7076)
- Update comment (#7073)

## [0.7.14] - 2023-07-28

### New Features

- Added HotpotQADistractor benchmark evaluator (#7034)
- Add metadata filter and delete support for LanceDB (#7048)
- Use MetadataFilters in opensearch (#7005)
- Added support for `KuzuGraphStore` (#6970)
- Added `kg_triplet_extract_fn` to customize how KGs are built (#7068)

### Bug Fixes / Nits

- Fix string formatting in context chat engine (#7050)
- Fixed tracing for async events (#7052)
- Less strict triplet extraction for KGs (#7059)
- Add configurable limit to KG data retrieved (#7059)
- Nebula connection improvements (#7059)
- Bug fix in building source nodes for agent response (#7067)

## [0.7.13] - 2023-07-26

### New Features

- Support function calling api for AzureOpenAI (#7041)

### Bug Fixes / Nits

- tune prompt to get rid of KeyError in SubQ engine (#7039)
- Fix validation of Azure OpenAI keys (#7042)

## [0.7.12] - 2023-07-25

### New Features

- Added `kwargs` to `ComposableGraph` for the underlying query engines (#6990)
- Validate openai key on init (#6940)
- Added async embeddings and async RetrieverQueryEngine (#6587)
- Added async `aquery` and `async_add` to PGVectorStore (#7031)
- Added `.source_nodes` attribute to chat engine and agent responses (#7029)
- Added `OpenInferenceCallback` for storing generation data in OpenInference format (#6998)

### Bug Fixes / Nits

- Fix achat memory initialization for data agents (#7000)
- Add `print_response_stream()` to agengt/chat engine response class (#7018)

### Bug Fixes / Nits

- Fix achat memory initialization for data agents (#7000)
- Add `print_response_stream()` to agengt/chat engine response class (#7018)

## [v0.7.11.post1] - 2023-07-20

### New Features

- Default to pydantic question generation when possible for sub-question query engine (#6979)

### Bug Fixes / Nits

- Fix returned order of messages in large chat memory (#6979)

## [v0.7.11] - 2023-07-19

### New Features

- Added a `SentenceTransformerRerank` node post-processor for fast local re-ranking (#6934)
- Add numpy support for evaluating queries in pandas query engine (#6935)
- Add metadata filtering support for Postgres Vector Storage integration (#6968)
- Proper llama2 support for agents and query engines (#6969)

### Bug Fixes / Nits

- Added `model_name` to LLMMetadata (#6911)
- Fallback to retriever service context in query engines (#6911)
- Fixed `as_chat_engine()` ValueError with extra kwargs (#6971

## [v0.7.10.post1] - 2023-07-18

### New Features

- Add support for Replicate LLM (vicuna & llama 2!)

### Bug Fixes / Nits

- fix streaming for condense chat engine (#6958)

## [v0.7.10] - 2023-07-17

### New Features

- Add support for chroma v0.4.0 (#6937)
- Log embedding vectors to callback manager (#6962)

### Bug Fixes / Nits

- add more robust embedding timeouts (#6779)
- improved connection session management on postgres vector store (#6843)

## [v0.7.9] - 2023-07-15

### New Features

- specify `embed_model="local"` to use default local embbeddings in the service context (#6806)
- Add async `acall` endpoint to `BasePydanticProgram` (defaults to sync version). Implement for `OpenAIPydanticProgram`

### Bug Fixes / Nits

- fix null metadata for searching existing vector dbs (#6912)
- add module guide docs for `SimpleDirectoryReader` (#6916)
- make sure `CondenseQuestionChatEngine` streaming chat endpoints work even if not explicitly setting `streaming=True` in the underlying query engine.

## [v0.7.8] - 2023-07-13

### New Features

- Added embedding speed benchmark (#6876)
- Added BEIR retrieval benchmark (#6825)

### Bug Fixes / Nits

- remove toctrees from deprecated_terms (#6895)
- Relax typing dependencies (#6879)
- docs: modification to evaluation notebook (#6840)
- raise error if the model does not support functions (#6896)
- fix(bench embeddings): bug not taking into account string length (#6899)x

## [v0.7.7] - 2023-07-13

### New Features

- Improved milvus consistency support and output fields support (#6452)
- Added support for knowledge graph querying w/ cypyer+nebula (#6642)
- Added `Document.example()` to create documents for fast prototyping (#6739)
- Replace react chat engine to use native reactive agent (#6870)

### Bug Fixes / Nits

- chore: added a help message to makefile (#6861)

### Bug Fixes / Nits

- Fixed support for using SQLTableSchema context_str attribute (#6891)

## [v0.7.6] - 2023-07-12

### New Features

- Added sources to agent/chat engine responses (#6854)
- Added basic chat buffer memory to agents / chat engines (#6857)
- Adding load and search tool (#6871)
- Add simple agent benchmark (#6869)
- add agent docs (#6866)
- add react agent (#6865)

### Breaking/Deprecated API Changes

- Replace react chat engine with native react agent (#6870)
- Set default chat mode to "best": use openai agent when possible, otherwise use react agent (#6870)

### Bug Fixes / Nits

- Fixed support for legacy vector store metadata (#6867)
- fix chroma notebook in docs (#6872)
- update LC embeddings docs (#6868)

## [v0.7.5] - 2023-07-11

### New Features

- Add `Anthropic` LLM implementation (#6855)

### Bug Fixes / Nits

- Fix indexing error in `SentenceEmbeddingOptimizer` (#6850)
- fix doc for custom embedding model (#6851)
- fix(silent error): Add validation to `SimpleDirectoryReader` (#6819)
- Fix link in docs (#6833)
- Fixes Azure gpt-35-turbo model not recognized (#6828)
- Update Chatbot_SEC.ipynb (#6808)
- Rename leftover original name to LlamaIndex (#6792)
- patch nested traces of the same type (#6791)

## [v0.7.4] - 2023-07-08

### New Features

- `MetadataExtractor` - Documnent Metadata Augmentation via LLM-based feature extractors (#6764)

### Bug Fixes / Nits

- fixed passing in query bundle to node postprocessors (#6780)
- fixed error in callback manager with nested traces (#6791)

## [v0.7.3] - 2023-07-07

### New Features

- Sub question query engine returns source nodes of sub questions in the callback manager (#6745)
- trulens integration (#6741)
- Add sources to subquestion engine (#6745)

### Bug Fixes / Nits

- Added/Fixed streaming support to simple and condense chat engines (#6717)
- fixed `response_mode="no_text"` response synthesizer (#6755)
- fixed error setting `num_output` and `context_window` in service context (#6766)
- Fix missing as_query_engine() in tutorial (#6747)
- Fixed variable sql_query_engine in the notebook (#6778)
- fix required function fields (#6761)
- Remove usage of stop token in Prompt, SQL gen (#6782)

## [v0.7.2] - 2023-07-06

### New Features

- Support Azure OpenAI (#6718)
- Support prefix messages (e.g. system prompt) in chat engine and OpenAI agent (#6723)
- Added `CBEventType.SUB_QUESTIONS` event type for tracking sub question queries/responses (#6716)

### Bug Fixes / Nits

- Fix HF LLM output error (#6737)
- Add system message support for langchain message templates (#6743)
- Fixed applying node-postprocessors (#6749)
- Add missing `CustomLLM` import under `llama_index.llms` (#6752)
- fix(typo): `get_transformer_tokenizer_fn` (#6729)
- feat(formatting): `black[jupyter]` (#6732)
- fix(test): `test_optimizer_chinese` (#6730)

## [v0.7.1] - 2023-07-05

### New Features

- Streaming support for OpenAI agents (#6694)
- add recursive retriever + notebook example (#6682)

## [v0.7.0] - 2023-07-04

### New Features

- Index creation progress bars (#6583)

### Bug Fixes/ Nits

- Improved chat refine template (#6645)

### Breaking/Deprecated API Changes

- Change `BaseOpenAIAgent` to use `llama_index.llms.OpenAI`. Adjust `chat_history` to use `List[ChatMessage]]` as type.
- Remove (previously deprecated) `llama_index.langchain_helpers.chain_wrapper` module.
- Remove (previously deprecated) `llama_index.token_counter.token_counter` module. See [migration guide](/how_to/callbacks/token_counting_migration.html) for more details on new callback based token counting.
- Remove `ChatGPTLLMPredictor` and `HuggingFaceLLMPredictor`. See [migration guide](/how_to/customization/llms_migration_guide.html) for more details on replacements.
- Remove support for setting `cache` via `LLMPredictor` constructor.
- Update `BaseChatEngine` interface:
  - adjust `chat_history` to use `List[ChatMessage]]` as type
  - expose `chat_history` state as a property
  - support overriding `chat_history` in `chat` and `achat` endpoints
- Remove deprecated arguments for `PromptHelper`: `max_input_size`, `embedding_limit`, `max_chunk_overlap`
- Update all notebooks to use native openai integration (#6696)

## [v0.6.38] - 2023-07-02

### New Features

- add optional tqdm progress during index creation (#6583)
- Added async support for "compact" and "refine" response modes (#6590)
- [feature]add transformer tokenize functionalities for optimizer (chinese) (#6659)
- Add simple benchmark for vector store (#6670)
- Introduce `llama_index.llms` module, with new `LLM` interface, and `OpenAI`, `HuggingFaceLLM`, `LangChainLLM` implementations. (#6615)
- Evaporate pydantic program (#6666)

### Bug Fixes / Nits

- Improve metadata/node storage and retrieval for RedisVectorStore (#6678)
- Fixed node vs. document filtering in vector stores (#6677)
- add context retrieval agent notebook link to docs (#6660)
- Allow null values for the 'image' property in the ImageNode class and se… (#6661)
- Fix broken links in docs (#6669)
- update milvus to store node content (#6667)

## [v0.6.37] - 2023-06-30

### New Features

- add context augmented openai agent (#6655)

## [v0.6.36] - 2023-06-29

### New Features

- Redis support for index stores and docstores (#6575)
- DuckDB + SQL query engine notebook (#6628)
- add notebook showcasing deplot data loader (#6638)

### Bug Fixes / Nits

- More robust JSON parsing from LLM for `SelectionOutputParser` (#6610)
- bring our loaders back in line with llama-hub (#6630)
- Remove usage of SQLStructStoreIndex in notebooks (#6585)
- MD reader: remove html tags and leave linebreaks alone (#6618)
- bump min langchain version to latest version (#6632)
- Fix metadata column name in postgres vector store (#6622)
- Postgres metadata fixes (#6626, #6634)
- fixed links to dataloaders in contribution.md (#6636)
- fix: typo in docs in creating custom_llm huggingface example (#6639)
- Updated SelectionOutputParser to handle JSON objects and arrays (#6610)
- Fixed docstring argument typo (#6652)

## [v0.6.35] - 2023-06-28

- refactor structured output + pydantic programs (#6604)

### Bug Fixes / Nits

- Fix serialization for OpenSearch vector stores (#6612)
- patch docs relationships (#6606)
- Bug fix for ignoring directories while parsing git repo (#4196)
- updated Chroma notebook (#6572)
- Backport old node name (#6614)
- Add the ability to change chroma implementation (#6601)

## [v0.6.34] - 2023-06-26

### Patch Update (v0.6.34.post1)

- Patch imports for Document obj for backwards compatibility (#6597)

### New Features

- New `TextNode`/`Document` object classes based on pydantic (#6586)
- `TextNode`/`Document` objects support metadata customization (metadata templates, exclude metadata from LLM or embeddings) (#6586)
- Nodes no longer require flat metadata dictionaries, unless the vector store you use requires it (#6586)

### Bug Fixes / Nits

- use `NLTK_DATA` env var to control NLTK download location (#6579)
- [discord] save author as metadata in group_conversations.py (#6592)
- bs4 -> beautifulsoup4 in requirements (#6582)
- negate euclidean distance (#6564)
- add df output parser notebook link to docs (#6581)

### Breaking/Deprecated API Changes

- `Node` has been renamed to `TextNode` and is imported from `llama_index.schema` (#6586)
- `TextNode` and `Document` must be instansiated with kwargs: `Document(text=text)` (#6586)
- `TextNode` (fka `Node`) has a `id_` or `node_id` property, rather than `doc_id` (#6586)
- `TextNode` and `Document` have a metadata property, which replaces the extra_info property (#6586)
- `TextNode` no longer has a `node_info` property (start/end indexes are accessed directly with `start/end_char_idx` attributes) (#6586)

## [v0.6.33] - 2023-06-25

### New Features

- Add typesense vector store (#6561)
- add df output parser (#6576)

### Bug Fixes / Nits

- Track langchain dependency via bridge module. (#6573)

## [v0.6.32] - 2023-06-23

### New Features

- add object index (#6548)
- add SQL Schema Node Mapping + SQLTableRetrieverQueryEngine + obj index fixes (#6569)
- sql refactor (NLSQLTableQueryEngine) (#6529)

### Bug Fixes / Nits

- Update vector_stores.md (#6562)
- Minor `BaseResponseBuilder` interface cleanup (#6557)
- Refactor TreeSummarize (#6550)

## [v0.6.31] - 2023-06-22

### Bug Fixes / Nits

- properly convert weaviate distance to score (#6545)
- refactor tree summarize and fix bug to not truncate context (#6550)
- fix custom KG retrieval notebook nits (#6551)

## [v0.6.30] - 2023-06-21

### New Features

- multi-selector support in router query engine (#6518)
- pydantic selector support in router query engine using OpenAI function calling API (#6518)
- streaming response support in `CondenseQuestionChatEngine` and `SimpleChatEngine` (#6524)
- metadata filtering support in `QdrantVectorStore` (#6476)
- add `PGVectorStore` to support postgres with pgvector (#6190)

### Bug Fixes / Nits

- better error handling in the mbox reader (#6248)
- Fix blank similarity score when using weaviate (#6512)
- fix for sorted nodes in `PrevNextNodePostprocessor` (#6048)

### Breaking/Deprecated API Changes

- Refactor PandasQueryEngine to take in df directly, deprecate PandasIndex (#6527)

## [v0.6.29] - 2023-06-20

### New Features

- query planning tool with OpenAI Function API (#6520)
- docs: example of kg+vector index (#6497)
- Set context window sizes for Cohere and AI21(J2 model) (#6485)

### Bug Fixes / Nits

- add default input size for Cohere and AI21 (#6485)
- docs: replace comma with colon in dict object (#6439)
- extra space in prompt and error message update (#6443)
- [Issue 6417] Fix prompt_templates docs page (#6499)
- Rip out monkey patch and update model to context window mapping (#6490)

## [v0.6.28] - 2023-06-19

### New Features

- New OpenAI Agent + Query Engine Cookbook (#6496)
- allow recursive data extraction (pydantic program) (#6503)

### Bug Fixes / Nits

- update mongo interface (#6501)
- fixes that we forgot to include for openai pydantic program (#6503) (#6504)
- Fix github pics in Airbyte notebook (#6493)

## [v0.6.27] - 2023-06-16

### New Features

- Add node doc_id filtering to weaviate (#6467)
- New `TokenCountingCallback` to customize and track embedding, prompt, and completion token usage (#6440)
- OpenAI Retrieval Function Agent (#6491)

### Breaking/Deprecated API Changes

- Deprecated current token tracking (llm predictor and embed model will no longer track tokens in the future, please use the `TokenCountingCallback` (#6440)
- Add maximal marginal relevance to the Simple Vector Store, which can be enabled as a query mode (#6446)

### Bug Fixes / Nits

- `as_chat_engine` properly inherits the current service context (#6470)
- Use namespace when deleting from pinecone (#6475)
- Fix paths when using fsspec on windows (#3778)
- Fix for using custom file readers in `SimpleDirectoryReader` (#6477)
- Edit MMR Notebook (#6486)
- FLARE fixes (#6484)

## [v0.6.26] - 2023-06-14

### New Features

- Add OpenAIAgent and tutorial notebook for "build your own agent" (#6461)
- Add OpenAIPydanticProgram (#6462)

### Bug Fixes / Nits

- Fix citation engine import (#6456)

## [v0.6.25] - 2023-06-13

### New Features

- Added FLARE query engine (#6419).

## [v0.6.24] - 2023-06-12

### New Features

- Added better support for vector store with existing data (e.g. allow configurable text key) for Pinecone and Weaviate. (#6393)
- Support batched upsert for Pineone (#6393)
- Added initial [guidance](https://github.com/microsoft/guidance/) integration. Added `GuidancePydanticProgram` for generic structured output generation and `GuidanceQuestionGenerator` for generating sub-questions in `SubQuestionQueryEngine` (#6246).

## [v0.6.23] - 2023-06-11

### Bug Fixes / Nits

- Remove hardcoded chunk size for citation query engine (#6408)
- Mongo demo improvements (#6406)
- Fix notebook (#6418)
- Cleanup RetryQuery notebook (#6381)

## [v0.6.22] - 2023-06-10

### New Features

- Added `SQLJoinQueryEngine` (generalization of `SQLAutoVectorQueryEngine`) (#6265)
- Added support for graph stores under the hood, and initial support for Nebula KG. More docs coming soon! (#2581)
- Added guideline evaluator to allow llm to provide feedback based on user guidelines (#4664)
- Added support for MongoDB Vector stores to enable Atlas knnbeta search (#6379)
- Added new CitationQueryEngine for inline citations of sources in response text (#6239)

### Bug Fixes

- Fixed bug with `delete_ref_doc` not removing all metadata from the docstore (#6192)
- FIxed bug with loading existing QDrantVectorStore (#6230)

### Miscellaneous

- Added changelog officially to github repo (#6191)

## [v0.6.21] - 2023-06-06

### New Features

- SimpleDirectoryReader has new `filename_as_id` flag to automatically set the doc_id (useful for `refresh_ref_docs()`)
- DocArray vector store integration
- Tair vector store integration
- Weights and Biases callback handler for tracing and versioning indexes
- Can initialize indexes directly from a vector store: `index = VectorStoreIndex.from_vector_store(vector_store=vector_store)`

### Bug Fixes

- Fixed multimodal notebook
- Updated/fixed the SQL tutorial in the docs

### Miscellaneous

- Minor docs updates
- Added github pull-requset templates
- Added github issue-forms

## [v0.6.20] - 2023-06-04

### New Features

- Added new JSONQueryEngine that uses JSON schema to deliver more accurate JSON query answers
- Metadata support for redis vector-store
- Added Supabase vector store integration

### Bug Fixes

- Fixed typo in text-to-sql prompt

### Breaking/Deprecated API Changes

- Removed GPT prefix from indexes (old imports/names are still supported though)

### Miscellaneous

- Major docs updates, brought important modules to the top level

## [v0.6.19] - 2023-06-02

### New Features

- Added agent tool abstraction for llama-hub data loaders

### Miscellaneous

- Minor doc updates

## [v0.6.18] - 2023-06-02

### Miscellaneous

- Added `Discover LlamaIndex` video series to the tutorials docs section
- Minor docs updates<|MERGE_RESOLUTION|>--- conflicted
+++ resolved
@@ -3,9 +3,7 @@
 ## Unreleased
 
 ### New Features
-<<<<<<< HEAD
 - Added support for `MarvinEntityExtractor` metadata extractor (#7438)
-=======
 - Added a url_metadata callback to SimpleWebPageReader (#7445)
 
 ### Bug Fixes / Nits
@@ -16,7 +14,6 @@
 ### New Features
 - feat: non-kg heterogeneous graph support in Graph RAG (#7459)
 - rag guide (#7480)
->>>>>>> 24650aae
 
 ### Bug Fixes / Nits
 - Improve openai fine-tuned model parsing (#7474)

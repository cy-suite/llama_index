--- conflicted
+++ resolved
@@ -5,23 +5,17 @@
 
 ### Breaking/Deprecated API Changes
 - Change `BaseOpenAIAgent` to use `llama_index.llms.OpenAI`. Adjust `chat_history` to use `List[ChatMessage]]` as type.
-
-## [v0.6.38] - 2023-07-02
-
-### New Features
-- Added async support for "compact" and "refine" response modes (#6590)
-<<<<<<< HEAD
-- Introduce `llama_index.llms` module, with new `LLM` interface, and `OpenAI`, `HuggingFaceLLM`, `LangChainLLM` implementations.
-
-### Breaking/Deprecated API Changes
 - Remove (previously deprecated) `llama_index.langchain_helpers.chain_wrapper` module. 
 - Remove (previously deprecated) `llama_index.token_counter.token_counter` module. See [migration guide](/how_to/callbacks/token_counting_migration.html) for more details on new callback based token counting.
 - Remove `ChatGPTLLMPredictor` and `HuggingFaceLLMPredictor`. See [migration guide](/how_to/customization/llms_migration_guide.html) for more details on replacements.
-=======
+
+## [v0.6.38] - 2023-07-02
+
+### New Features
+- Added async support for "compact" and "refine" response modes (#6590)
 - [feature]add transformer tokenize functionalities for optimizer (chinese) (#6659)
 - Add simple benchmark for vector store (#6670)
 - Introduce `llama_index.llms` module, with new `LLM` interface, and `OpenAI`, `HuggingFaceLLM`, `LangChainLLM` implementations. (#6615)
->>>>>>> e990aac6
 
 ### Bug Fixes / Nits
 - Improve metadata/node storage and retrieval for RedisVectorStore (#6678)

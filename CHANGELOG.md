--- conflicted
+++ resolved
@@ -1,13 +1,10 @@
 # ChangeLog
 
 ## Unreleased
-<<<<<<< HEAD
 - Add maximal marginal relevance to the Simple Vector Store, which can be enabled as a query mode (#6446)
-=======
 
 ### New Features
 - Add node doc_id filtering to weaviate (#6467)
->>>>>>> dd4c70eb
 
 ## [v0.6.26] - 2023-06-14
 

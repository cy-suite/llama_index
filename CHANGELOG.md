--- conflicted
+++ resolved
@@ -1,19 +1,17 @@
 # ChangeLog
 
-<<<<<<< HEAD
 ## Unreleased
+
+## Unrleased
+
+### New Features
+
+- Added support for fine-tuning cross encoders (#7705)
 
 ### Bug Fixes / Nits
 
 - Improved the `BM25Retriever` interface to accept `BaseNode` objects (#8096)
 - Fixed bug with `BM25Retriever` tokenizer not working as expected (#8096)
-=======
-## Unrleased
-
-### New Features
-
-- Added support for fine-tuning cross encoders (#7705)
->>>>>>> 8db57ff4
 
 ## [0.8.44] - 2023-10-12
 

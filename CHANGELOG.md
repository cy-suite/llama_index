--- conflicted
+++ resolved
@@ -7,11 +7,8 @@
 - Enable `codespell` for markdown docs (#7972)
 
 ### Bug Fixes / Nits
-<<<<<<< HEAD
 - Parse multi-line outputs in react agent answers (#8029)
-=======
 - Add properly named kwargs to keyword `as_retriever` calls (#8011)
->>>>>>> 1425fe4a
 
 ## [0.8.41] - 2023-10-07
 

# ChangeLog

## [v0.6.23] - 2023-06-11

<<<<<<< HEAD
### New Features
- Added better support for vector store with existing data (e.g. allow configurable text key) for Pinecone and Weaviate. (#6393)
- Support batched upsert for Pineone (#6393)

### Bug Fixes
- None

### Breaking/Deprecated API Changes
- None

### Miscellaneous
- None
=======
### Bug Fixes / Nits
- Remove hardcoded chunk size for citation query engine (#6408)
- Mongo demo improvements (#6406)
- Fix notebook (#6418)
- Cleanup RetryQuery notebook (#6381)
>>>>>>> 65d03cac

## [v0.6.22] - 2023-06-10

### New Features
- Added `SQLJoinQueryEngine` (generalization of `SQLAutoVectorQueryEngine`) (#6265)
- Added support for graph stores under the hood, and initial support for Nebula KG. More docs coming soon! (#2581)
- Added guideline evaluator to allow llm to provide feedback based on user guidelines (#4664)
- Added support for MongoDB Vector stores to enable Atlas knnbeta search (#6379)
- Added new CitationQueryEngine for inline citations of sources in response text (#6239)

### Bug Fixes
- Fixed bug with `delete_ref_doc` not removing all metadata from the docstore (#6192)
- FIxed bug with loading existing QDrantVectorStore (#6230)

### Miscellaneous 
- Added changelog officially to github repo (#6191)

## [v0.6.21] - 2023-06-06

### New Features
- SimpleDirectoryReader has new `filename_as_id` flag to automatically set the doc_id (useful for `refresh_ref_docs()`)
- DocArray vector store integration
- Tair vector store integration
- Weights and Biases callback handler for tracing and versioning indexes
- Can initialize indexes directly from a vector store: `index = VectorStoreIndex.from_vector_store(vector_store=vector_store)`

### Bug Fixes
- Fixed multimodal notebook
- Updated/fixed the SQL tutorial in the docs
 
### Miscellaneous 
- Minor docs updates
- Added github pull-requset templates
- Added github issue-forms

## [v0.6.20] - 2023-06-04

### New Features
- Added new JSONQueryEngine that uses JSON schema to deliver more accurate JSON query answers
- Metadata support for redis vector-store
- Added Supabase vector store integration

### Bug Fixes
- Fixed typo in text-to-sql prompt

### Breaking/Deprecated API Changes
- Removed GPT prefix from indexes (old imports/names are still supported though)
 
### Miscellaneous 
- Major docs updates, brought important modules to the top level

## [v0.6.19] - 2023-06-02

### New Features
- Added agent tool abstraction for llama-hub data loaders
 
### Miscellaneous 
- Minor doc updates

## [v0.6.18] - 2023-06-02

### Miscellaneous 
- Added `Discover LlamaIndex` video series to the tutorials docs section
- Minor docs updates<|MERGE_RESOLUTION|>--- conflicted
+++ resolved
@@ -1,8 +1,7 @@
 # ChangeLog
 
-## [v0.6.23] - 2023-06-11
+## [Unreleased]
 
-<<<<<<< HEAD
 ### New Features
 - Added better support for vector store with existing data (e.g. allow configurable text key) for Pinecone and Weaviate. (#6393)
 - Support batched upsert for Pineone (#6393)
@@ -15,13 +14,14 @@
 
 ### Miscellaneous
 - None
-=======
+
+## [v0.6.23] - 2023-06-11
+
 ### Bug Fixes / Nits
 - Remove hardcoded chunk size for citation query engine (#6408)
 - Mongo demo improvements (#6406)
 - Fix notebook (#6418)
 - Cleanup RetryQuery notebook (#6381)
->>>>>>> 65d03cac
 
 ## [v0.6.22] - 2023-06-10
 

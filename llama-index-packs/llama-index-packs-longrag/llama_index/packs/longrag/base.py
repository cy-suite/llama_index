--- conflicted
+++ resolved
@@ -15,16 +15,7 @@
     VectorStoreQuery,
     BasePydanticVectorStore,
 )
-<<<<<<< HEAD
 from llama_index.core.settings import Settings
-from llama_index.core.vector_stores.types import (
-    VectorStoreQuery,
-=======
-from llama_index.core.settings import (
-    Settings,
-    embed_model_from_settings_or_context,
-    llm_from_settings_or_context,
-)
 from llama_index.core.workflow import (
     Context,
     Workflow,
@@ -32,7 +23,6 @@
     StopEvent,
     step,
     Event,
->>>>>>> ef9a21c7
 )
 from llama_index.core.llama_pack.base import BaseLlamaPack
 from llama_index.core.llms import LLM

# Security Policy

## Supported Versions

Currently, we support security patches by committing changes and bumping the version published to PyPi.

## Reporting a Vulnerability

<<<<<<< HEAD
Found a vulnerability? Email us:

- logan@llamaindex.ai
- andrei@llamaindex.ai
- simon@llamaindex.ai
- jerry@llamaindex.ai
=======
Found a vulnerability? Please email us:

- security@llamaindex.ai
>>>>>>> 9eeee707
<|MERGE_RESOLUTION|>--- conflicted
+++ resolved
@@ -6,15 +6,6 @@
 
 ## Reporting a Vulnerability
 
-<<<<<<< HEAD
-Found a vulnerability? Email us:
-
-- logan@llamaindex.ai
-- andrei@llamaindex.ai
-- simon@llamaindex.ai
-- jerry@llamaindex.ai
-=======
 Found a vulnerability? Please email us:
 
-- security@llamaindex.ai
->>>>>>> 9eeee707
+- security@llamaindex.ai
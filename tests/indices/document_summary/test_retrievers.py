--- conflicted
+++ resolved
@@ -1,9 +1,6 @@
 """Test document summary retrievers."""
-<<<<<<< HEAD
 from llama_index.indices.document_summary.base import (
-    DocumentSummaryIndex,
-    DocumentSummaryRetrieverMode,
-)
+    DocumentSummaryIndex, DocumentSummaryRetrieverMode)
 
 
 def test_embedding_retriever(
@@ -20,22 +17,10 @@
     assert results[0].node.ref_doc_id == "doc_3"
     assert results[1].node.ref_doc_id == "doc_4"
 
-=======
-from typing import List
-
-from llama_index.indices.service_context import ServiceContext
-from llama_index.schema import Document
-
->>>>>>> 86d2fa94
 
 def test_llm_retriever(
     index: DocumentSummaryIndex,
 ) -> None:
-<<<<<<< HEAD
     retriever = index.as_retriever(retriever_mode=DocumentSummaryRetrieverMode.LLM)
     results = retriever.retrieve("Test query")
-    assert len(results) == 1
-=======
-    """Test retrieve default."""
-    # TODO: add retrieve tests
->>>>>>> 86d2fa94
+    assert len(results) == 1
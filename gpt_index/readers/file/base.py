"""Simple reader that reads files of different formats from a directory."""
import logging
<<<<<<< HEAD
from dataclasses import dataclass
=======
from copy import deepcopy
>>>>>>> ba389ffa
from pathlib import Path
from typing import Callable, Dict, List, Optional, Tuple, Union

from gpt_index.readers.base import BaseReader
from gpt_index.readers.file.base_parser import BaseParser, ImageParserOutput
from gpt_index.readers.file.docs_parser import DocxParser, PDFParser
from gpt_index.readers.file.epub_parser import EpubParser
from gpt_index.readers.file.image_parser import ImageParser
from gpt_index.readers.file.markdown_parser import MarkdownParser
from gpt_index.readers.file.mbox_parser import MboxParser
from gpt_index.readers.file.slides_parser import PptxParser
from gpt_index.readers.file.tabular_parser import PandasCSVParser
from gpt_index.readers.file.video_audio import VideoAudioParser
from gpt_index.readers.schema.base import Document, ImageDocument

DEFAULT_FILE_EXTRACTOR: Dict[str, BaseParser] = {
    ".pdf": PDFParser(),
    ".docx": DocxParser(),
    ".pptx": PptxParser(),
    ".jpg": ImageParser(),
    ".png": ImageParser(),
    ".jpeg": ImageParser(),
    ".mp3": VideoAudioParser(),
    ".mp4": VideoAudioParser(),
    ".csv": PandasCSVParser(),
    ".epub": EpubParser(),
    ".md": MarkdownParser(),
    ".mbox": MboxParser(),
}

IMAGE_FILE_SUFFIX: List[str] = {
    ".jpg",
    ".png",
    ".jpeg",
}


class SimpleDirectoryReader(BaseReader):
    """Simple directory reader.

    Can read files into separate documents, or concatenates
    files into one document text.

    Args:
        input_dir (str): Path to the directory.
        input_files (List): List of file paths to read (Optional; overrides input_dir)
        exclude_hidden (bool): Whether to exclude hidden files (dotfiles).
        errors (str): how encoding and decoding errors are to be handled,
              see https://docs.python.org/3/library/functions.html#open
        recursive (bool): Whether to recursively search in subdirectories.
            False by default.
        required_exts (Optional[List[str]]): List of required extensions.
            Default is None.
        file_extractor (Optional[Dict[str, BaseParser]]): A mapping of file
            extension to a BaseParser class that specifies how to convert that file
            to text. See DEFAULT_FILE_EXTRACTOR.
        num_files_limit (Optional[int]): Maximum number of files to read.
            Default is None.
        file_metadata (Optional[Callable[str, Dict]]): A function that takes
            in a filename and returns a Dict of metadata for the Document.
            Default is None.
    """

    def __init__(
        self,
        input_dir: Optional[str] = None,
        input_files: Optional[List] = None,
        exclude_hidden: bool = True,
        errors: str = "ignore",
        recursive: bool = False,
        required_exts: Optional[List[str]] = None,
        file_extractor: Optional[Dict[str, BaseParser]] = None,
        num_files_limit: Optional[int] = None,
        file_metadata: Optional[Callable[[str], Dict]] = None,
    ) -> None:
        """Initialize with parameters."""
        super().__init__()

        if not input_dir and not input_files:
            raise ValueError("Must provide either `input_dir` or `input_files`.")

        self.errors = errors

        self.recursive = recursive
        self.exclude_hidden = exclude_hidden
        self.required_exts = required_exts
        self.num_files_limit = num_files_limit

        if input_files:
            self.input_files = []
            for path in input_files:
                input_file = Path(path)
                self.input_files.append(input_file)
        elif input_dir:
            self.input_dir = Path(input_dir)
            self.input_files = self._add_files(self.input_dir)

        self.file_extractor = file_extractor or DEFAULT_FILE_EXTRACTOR
        self.file_metadata = file_metadata

    def _add_files(self, input_dir: Path) -> List[Path]:
        """Add files."""
        input_files = sorted(input_dir.iterdir())
        new_input_files = []
        dirs_to_explore = []
        for input_file in input_files:
            if input_file.is_dir():
                if self.recursive:
                    dirs_to_explore.append(input_file)
            elif self.exclude_hidden and input_file.name.startswith("."):
                continue
            elif (
                self.required_exts is not None
                and input_file.suffix not in self.required_exts
            ):
                continue
            else:
                new_input_files.append(input_file)

        for dir_to_explore in dirs_to_explore:
            sub_input_files = self._add_files(dir_to_explore)
            new_input_files.extend(sub_input_files)

        if self.num_files_limit is not None and self.num_files_limit > 0:
            new_input_files = new_input_files[0 : self.num_files_limit]

        # print total number of files added
        logging.debug(
            f"> [SimpleDirectoryReader] Total files added: {len(new_input_files)}"
        )

        return new_input_files

    def load_data(self, concatenate: bool = False) -> List[Document]:
        """Load data from the input directory.

        Args:
            concatenate (bool): whether to concatenate all files into one document.
                If set to True, file metadata is ignored.
                False by default.

        Returns:
            List[Document]: A list of documents.

        """
        data: Union[str, List[str]] = ""
        data_list: List[str] = []
<<<<<<< HEAD
        metadata_list = []
        image_docs: List[ImageDocument] = []
=======
        metadata_list: List[dict] = []
>>>>>>> ba389ffa
        for input_file in self.input_files:
            if input_file.suffix in self.file_extractor:
                parser = self.file_extractor[input_file.suffix]
                if not parser.parser_config_set:
                    parser.init_parser()
                data = parser.parse_file(input_file, errors=self.errors)
            else:
                # do standard read
                with open(input_file, "r", errors=self.errors, encoding="utf8") as f:
                    data = f.read()

            if input_file.suffix in IMAGE_FILE_SUFFIX:
                # process image
                if not isinstance(data, ImageParserOutput):
                    raise ValueError(
                        f"An image parser should output an ImageParserOutput, \
                        but got {type(data)} instead."
                    )

                if self.file_metadata is not None:
                    extra_info = self.file_metadata(str(input_file))
                else:
                    extra_info = None
                image_docs.append(
                    ImageDocument(
                        text=data.text, extra_info=extra_info, image=data.image
                    )
                )
            else:
<<<<<<< HEAD
                # process text-only
                if isinstance(data, List):
                    data_list.extend(data)
                else:
                    data_list.append(str(data))
                if self.file_metadata is not None:
                    metadata_list.append(self.file_metadata(str(input_file)))
=======
                data_list.append(str(data))
            if self.file_metadata is not None:
                metadata: dict = self.file_metadata(str(input_file))
                if isinstance(data, List):
                    repeated_metadata = [deepcopy(metadata) for _ in range(len(data))]
                    metadata_list.extend(repeated_metadata)
                else:
                    metadata_list.append(metadata)
>>>>>>> ba389ffa

        if concatenate:
            text_docs = [Document("\n".join(data_list))]
        elif self.file_metadata is not None:
            text_docs = [
                Document(d, extra_info=m) for d, m in zip(data_list, metadata_list)
            ]
        else:
            text_docs = [Document(d) for d in data_list]

        return text_docs + image_docs<|MERGE_RESOLUTION|>--- conflicted
+++ resolved
@@ -1,10 +1,6 @@
 """Simple reader that reads files of different formats from a directory."""
 import logging
-<<<<<<< HEAD
-from dataclasses import dataclass
-=======
 from copy import deepcopy
->>>>>>> ba389ffa
 from pathlib import Path
 from typing import Callable, Dict, List, Optional, Tuple, Union
 
@@ -152,12 +148,8 @@
         """
         data: Union[str, List[str]] = ""
         data_list: List[str] = []
-<<<<<<< HEAD
-        metadata_list = []
+        metadata_list: List[dict] = []
         image_docs: List[ImageDocument] = []
-=======
-        metadata_list: List[dict] = []
->>>>>>> ba389ffa
         for input_file in self.input_files:
             if input_file.suffix in self.file_extractor:
                 parser = self.file_extractor[input_file.suffix]
@@ -187,24 +179,19 @@
                     )
                 )
             else:
-<<<<<<< HEAD
                 # process text-only
                 if isinstance(data, List):
                     data_list.extend(data)
                 else:
                     data_list.append(str(data))
+
                 if self.file_metadata is not None:
-                    metadata_list.append(self.file_metadata(str(input_file)))
-=======
-                data_list.append(str(data))
-            if self.file_metadata is not None:
-                metadata: dict = self.file_metadata(str(input_file))
-                if isinstance(data, List):
-                    repeated_metadata = [deepcopy(metadata) for _ in range(len(data))]
-                    metadata_list.extend(repeated_metadata)
-                else:
-                    metadata_list.append(metadata)
->>>>>>> ba389ffa
+                    metadata: dict = self.file_metadata(str(input_file))
+                    if isinstance(data, List):
+                        repeated_metadata = [deepcopy(metadata) for _ in range(len(data))]
+                        metadata_list.extend(repeated_metadata)
+                    else:
+                        metadata_list.append(metadata)
 
         if concatenate:
             text_docs = [Document("\n".join(data_list))]

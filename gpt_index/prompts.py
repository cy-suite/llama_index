--- conflicted
+++ resolved
@@ -18,13 +18,8 @@
     "---------------------\n"
     "Given the context information, answer the question: {query_str}\n"
     "The answer should be the number corresponding to the "
-<<<<<<< HEAD
-    "summary that is most relevant to the question.\n"
-    "Provide answer in following format: \"ANSWER: <number>\"."
-=======
     "summary that is most relevant to the question. "
     "Provide answer in the following format: 'ANSWER: <number>'.\n"
->>>>>>> 5063ee8d
 )
 
 DEFAULT_TEXT_QA_PROMPT = (

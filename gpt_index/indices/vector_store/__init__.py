"""Vector-store based data structures."""

<<<<<<< HEAD
from gpt_index.indices.vector_store.base import (
    GPTFaissIndex,
    GPTPineconeIndex,
    GPTQdrantIndex,
    GPTSimpleVectorIndex,
    GPTVectorStoreIndex,
    GPTWeaviateIndex,
)
=======
from gpt_index.indices.vector_store.chroma import GPTChromaIndex
from gpt_index.indices.vector_store.faiss import GPTFaissIndex
from gpt_index.indices.vector_store.pinecone import GPTPineconeIndex
from gpt_index.indices.vector_store.qdrant import GPTQdrantIndex
from gpt_index.indices.vector_store.simple import GPTSimpleVectorIndex
from gpt_index.indices.vector_store.weaviate import GPTWeaviateIndex
>>>>>>> 14938721

__all__ = [
    "GPTVectorStoreIndex",
    "GPTSimpleVectorIndex",
    "GPTFaissIndex",
    "GPTPineconeIndex",
    "GPTWeaviateIndex",
    "GPTQdrantIndex",
    "GPTChromaIndex",
]<|MERGE_RESOLUTION|>--- conflicted
+++ resolved
@@ -1,6 +1,5 @@
 """Vector-store based data structures."""
 
-<<<<<<< HEAD
 from gpt_index.indices.vector_store.base import (
     GPTFaissIndex,
     GPTPineconeIndex,
@@ -9,14 +8,7 @@
     GPTVectorStoreIndex,
     GPTWeaviateIndex,
 )
-=======
 from gpt_index.indices.vector_store.chroma import GPTChromaIndex
-from gpt_index.indices.vector_store.faiss import GPTFaissIndex
-from gpt_index.indices.vector_store.pinecone import GPTPineconeIndex
-from gpt_index.indices.vector_store.qdrant import GPTQdrantIndex
-from gpt_index.indices.vector_store.simple import GPTSimpleVectorIndex
-from gpt_index.indices.vector_store.weaviate import GPTWeaviateIndex
->>>>>>> 14938721
 
 __all__ = [
     "GPTVectorStoreIndex",

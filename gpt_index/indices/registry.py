--- conflicted
+++ resolved
@@ -9,16 +9,6 @@
     IndexGraph,
     IndexList,
     KeywordTable,
-<<<<<<< HEAD
-    LanceDBIndexDict,
-    MilvusIndexDict,
-    MyScaleIndexDict,
-    OpensearchIndexDict,
-    PineconeIndexDict,
-    QdrantIndexDict,
-    SimpleIndexDict,
-=======
->>>>>>> c5d8768f
     V2IndexStruct,
 )
 from gpt_index.data_structs.struct_type import IndexStructType
@@ -32,40 +22,11 @@
 from gpt_index.indices.struct_store.sql import GPTSQLStructStoreIndex
 from gpt_index.indices.tree.base import GPTTreeIndex
 from gpt_index.indices.vector_store.base import GPTVectorStoreIndex
-<<<<<<< HEAD
-from gpt_index.indices.vector_store.vector_indices import (
-    ChatGPTRetrievalPluginIndex,
-    GPTChromaIndex,
-    GPTDeepLakeIndex,
-    GPTFaissIndex,
-    GPTLanceDBIndex,
-    GPTMilvusIndex,
-    GPTMyScaleIndex,
-    GPTOpensearchIndex,
-    GPTPineconeIndex,
-    GPTQdrantIndex,
-    GPTSimpleVectorIndex,
-    GPTWeaviateIndex,
-)
-=======
->>>>>>> c5d8768f
 
 INDEX_STRUCT_TYPE_TO_INDEX_STRUCT_CLASS: Dict[IndexStructType, Type[V2IndexStruct]] = {
     IndexStructType.TREE: IndexGraph,
     IndexStructType.LIST: IndexList,
     IndexStructType.KEYWORD_TABLE: KeywordTable,
-<<<<<<< HEAD
-    IndexStructType.SIMPLE_DICT: SimpleIndexDict,
-    IndexStructType.DICT: FaissIndexDict,
-    IndexStructType.WEAVIATE: WeaviateIndexDict,
-    IndexStructType.PINECONE: PineconeIndexDict,
-    IndexStructType.QDRANT: QdrantIndexDict,
-    IndexStructType.LANCEDB: LanceDBIndexDict,
-    IndexStructType.MILVUS: MilvusIndexDict,
-    IndexStructType.CHROMA: ChromaIndexDict,
-    IndexStructType.OPENSEARCH: OpensearchIndexDict,
-=======
->>>>>>> c5d8768f
     IndexStructType.VECTOR_STORE: IndexDict,
     IndexStructType.SQL: SQLStructTable,
     IndexStructType.PANDAS: PandasStructTable,
@@ -78,17 +39,6 @@
     IndexStructType.TREE: GPTTreeIndex,
     IndexStructType.LIST: GPTListIndex,
     IndexStructType.KEYWORD_TABLE: GPTKeywordTableIndex,
-<<<<<<< HEAD
-    IndexStructType.SIMPLE_DICT: GPTSimpleVectorIndex,
-    IndexStructType.DICT: GPTFaissIndex,
-    IndexStructType.WEAVIATE: GPTWeaviateIndex,
-    IndexStructType.PINECONE: GPTPineconeIndex,
-    IndexStructType.QDRANT: GPTQdrantIndex,
-    IndexStructType.LANCEDB: GPTLanceDBIndex,
-    IndexStructType.MILVUS: GPTMilvusIndex,
-    IndexStructType.CHROMA: GPTChromaIndex,
-=======
->>>>>>> c5d8768f
     IndexStructType.VECTOR_STORE: GPTVectorStoreIndex,
     IndexStructType.SQL: GPTSQLStructStoreIndex,
     IndexStructType.PANDAS: GPTPandasIndex,

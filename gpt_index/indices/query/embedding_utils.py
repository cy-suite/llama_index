"""Embedding utils for queries."""

from typing import Callable, List, Optional, Tuple

<<<<<<< HEAD
=======
from dataclasses import field, dataclass
from gpt_index.data_structs.node_v2 import Node, NodeWithScore
>>>>>>> c54a6f2b
from gpt_index.embeddings.base import similarity as default_similarity_fn
import numpy as np
from gpt_index.vector_stores.types import VectorStoreQueryMode


def get_top_k_embeddings(
    query_embedding: List[float],
    embeddings: List[List[float]],
    similarity_fn: Optional[Callable[..., float]] = None,
    similarity_top_k: Optional[int] = None,
    embedding_ids: Optional[List] = None,
    similarity_cutoff: Optional[float] = None,
) -> Tuple[List[float], List]:
    """Get top nodes by similarity to the query."""
    if embedding_ids is None:
        embedding_ids = [i for i in range(len(embeddings))]

    similarity_fn = similarity_fn or default_similarity_fn

    similarities = []
    for emb in embeddings:
        similarity = similarity_fn(query_embedding, emb)
        similarities.append(similarity)

    sorted_tups = sorted(
        zip(similarities, embedding_ids), key=lambda x: x[0], reverse=True
    )

    if similarity_cutoff is not None:
        sorted_tups = [tup for tup in sorted_tups if tup[0] > similarity_cutoff]

    similarity_top_k = similarity_top_k or len(sorted_tups)
    result_tups = sorted_tups[:similarity_top_k]

    result_similarities = [s for s, _ in result_tups]
    result_ids = [n for _, n in result_tups]

<<<<<<< HEAD
    return result_similarities, result_ids
=======
    return result_similarities, result_ids


def get_top_k_embeddings_learner(
    query_embedding: List[float],
    embeddings: List[List[float]],
    similarity_top_k: Optional[int] = None,
    embedding_ids: Optional[List] = None,
    query_mode: VectorStoreQueryMode = VectorStoreQueryMode.SVM,
) -> Tuple[List[float], List]:
    """Get top embeddings by fitting a learner against query.

    Inspired by Karpathy's SVM demo:
    https://github.com/karpathy/randomfun/blob/master/knn_vs_svm.ipynb

    Can fit SVM, linear regression, and more.

    """
    try:
        from sklearn import svm, linear_model
    except ImportError:
        raise ImportError("Please install scikit-learn to use this feature.")

    if embedding_ids is None:
        embedding_ids = [i for i in range(len(embeddings))]
    query_embedding_np = np.array(query_embedding)
    embeddings_np = np.array(embeddings)
    # create dataset
    dataset_len = len(embeddings) + 1
    dataset = np.concatenate([query_embedding_np[None, ...], embeddings_np])
    y = np.zeros(dataset_len)
    y[0] = 1

    if query_mode == VectorStoreQueryMode.SVM:
        # train our SVM
        # TODO: make params configurable
        clf = svm.LinearSVC(
            class_weight="balanced", verbose=False, max_iter=10000, tol=1e-6, C=0.1
        )
    elif query_mode == VectorStoreQueryMode.LINEAR_REGRESSION:
        clf = linear_model.LinearRegression()
    elif query_mode == VectorStoreQueryMode.LOGISTIC_REGRESSION:
        clf = linear_model.LogisticRegression(class_weight="balanced")
    else:
        raise ValueError(f"Unknown query mode: {query_mode}")

    clf.fit(dataset, y)  # train

    # infer on whatever data you wish, e.g. the original data
    similarities = clf.decision_function(dataset[1:])
    sorted_ix = np.argsort(-similarities)
    top_sorted_ix = sorted_ix[:similarity_top_k]

    result_similarities = similarities[top_sorted_ix]
    result_ids = [embedding_ids[ix] for ix in top_sorted_ix]

    return result_similarities, result_ids


@dataclass
class SimilarityTracker:
    """Helper class to manage node similarities during lifecycle of a single query."""

    # TODO: smarter way to store this information
    lookup: Dict[str, float] = field(default_factory=dict)

    def _hash(self, node: Node) -> str:
        """Generate a unique key for each node."""
        # TODO: Better way to get unique identifier of a node
        return str(abs(hash(node.get_text())))

    def add(self, node: Node, similarity: float) -> None:
        """Add a node and its similarity score."""
        node_hash = self._hash(node)
        self.lookup[node_hash] = similarity

    def find(self, node: Node) -> Optional[float]:
        """Find a node's similarity score."""
        node_hash = self._hash(node)
        if node_hash not in self.lookup:
            return None
        return self.lookup[node_hash]

    def get_zipped_nodes(self, nodes: List[Node]) -> List[NodeWithScore]:
        """Get a zipped list of nodes and their corresponding scores."""
        similarities = [self.find(node) for node in nodes]
        output = []
        for node, score in zip(nodes, similarities):
            output.append(NodeWithScore(node=node, score=score))
        return output
>>>>>>> c54a6f2b
<|MERGE_RESOLUTION|>--- conflicted
+++ resolved
@@ -2,11 +2,6 @@
 
 from typing import Callable, List, Optional, Tuple
 
-<<<<<<< HEAD
-=======
-from dataclasses import field, dataclass
-from gpt_index.data_structs.node_v2 import Node, NodeWithScore
->>>>>>> c54a6f2b
 from gpt_index.embeddings.base import similarity as default_similarity_fn
 import numpy as np
 from gpt_index.vector_stores.types import VectorStoreQueryMode
@@ -44,9 +39,6 @@
     result_similarities = [s for s, _ in result_tups]
     result_ids = [n for _, n in result_tups]
 
-<<<<<<< HEAD
-    return result_similarities, result_ids
-=======
     return result_similarities, result_ids
 
 
@@ -103,38 +95,4 @@
     result_similarities = similarities[top_sorted_ix]
     result_ids = [embedding_ids[ix] for ix in top_sorted_ix]
 
-    return result_similarities, result_ids
-
-
-@dataclass
-class SimilarityTracker:
-    """Helper class to manage node similarities during lifecycle of a single query."""
-
-    # TODO: smarter way to store this information
-    lookup: Dict[str, float] = field(default_factory=dict)
-
-    def _hash(self, node: Node) -> str:
-        """Generate a unique key for each node."""
-        # TODO: Better way to get unique identifier of a node
-        return str(abs(hash(node.get_text())))
-
-    def add(self, node: Node, similarity: float) -> None:
-        """Add a node and its similarity score."""
-        node_hash = self._hash(node)
-        self.lookup[node_hash] = similarity
-
-    def find(self, node: Node) -> Optional[float]:
-        """Find a node's similarity score."""
-        node_hash = self._hash(node)
-        if node_hash not in self.lookup:
-            return None
-        return self.lookup[node_hash]
-
-    def get_zipped_nodes(self, nodes: List[Node]) -> List[NodeWithScore]:
-        """Get a zipped list of nodes and their corresponding scores."""
-        similarities = [self.find(node) for node in nodes]
-        output = []
-        for node, score in zip(nodes, similarities):
-            output.append(NodeWithScore(node=node, score=score))
-        return output
->>>>>>> c54a6f2b
+    return result_similarities, result_ids
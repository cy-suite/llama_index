"""Query runner."""

import asyncio
import logging
from dataclasses import dataclass
from typing import Any, Dict, List, Optional, Tuple, Union, cast

from gpt_index.data_structs.data_structs_v2 import CompositeIndex, IndexGraph
from gpt_index.data_structs.data_structs_v2 import V2IndexStruct
from gpt_index.data_structs.data_structs_v2 import V2IndexStruct as IndexStruct
from gpt_index.data_structs.node_v2 import IndexNode, Node
from gpt_index.data_structs.struct_type import IndexStructType
from gpt_index.docstore import DocumentStore
from gpt_index.indices.query.base import BaseGPTIndexQuery
from gpt_index.indices.query.embedding_utils import NodeWithScore
from gpt_index.indices.query.query_combiner.base import (
    BaseQueryCombiner,
    get_default_query_combiner,
)
from gpt_index.indices.query.query_transform.base import (
    BaseQueryTransform,
    IdentityQueryTransform,
)
from gpt_index.indices.query.schema import QueryBundle, QueryConfig, QueryMode
from gpt_index.indices.service_context import ServiceContext
from gpt_index.response.schema import RESPONSE_TYPE, Response, SourceNode

# TMP: refactor query config type
QUERY_CONFIG_TYPE = Union[Dict, QueryConfig]

logger = logging.getLogger(__name__)


@dataclass
class QueryConfigMap:
    type_to_config_dict: Dict[str, QueryConfig]
    id_to_config_dict: Dict[str, QueryConfig]

    def get(self, index_struct: IndexStruct) -> QueryConfig:
        """Get query config."""
        index_struct_id = index_struct.index_id
        index_struct_type = index_struct.get_type()
        if index_struct_id in self.id_to_config_dict:
            config = self.id_to_config_dict[index_struct_id]
        elif index_struct_type in self.type_to_config_dict:
            config = self.type_to_config_dict[index_struct_type]
        else:
            config = QueryConfig(
                index_struct_type=index_struct_type, query_mode=QueryMode.DEFAULT
            )
        return config


def _get_query_config_map(
    query_configs: Optional[List[QUERY_CONFIG_TYPE]] = None,
) -> QueryConfigMap:
    """Parse query config dicts."""
    type_to_config_dict: Dict[str, QueryConfig] = {}
    id_to_config_dict: Dict[str, QueryConfig] = {}
    if query_configs is None or len(query_configs) == 0:
        query_config_objs: List[QueryConfig] = []
    elif isinstance(query_configs[0], Dict):
        query_config_objs = [
            QueryConfig.from_dict(cast(Dict, qc)) for qc in query_configs
        ]
    else:
        query_config_objs = [cast(QueryConfig, q) for q in query_configs]

    for qc in query_config_objs:
        type_to_config_dict[qc.index_struct_type] = qc
        if qc.index_struct_id is not None:
            id_to_config_dict[qc.index_struct_id] = qc

    return QueryConfigMap(type_to_config_dict, id_to_config_dict)


class QueryRunner:
    """Tool to take in a query request and perform a query with the right classes.

    Higher-level wrapper over a given query.

    """

    def __init__(
        self,
        index_struct: IndexStruct,
        service_context: ServiceContext,
        docstore: DocumentStore,
        query_configs: Optional[List[QUERY_CONFIG_TYPE]] = None,
        query_transform: Optional[BaseQueryTransform] = None,
        query_combiner: Optional[BaseQueryCombiner] = None,
        recursive: bool = False,
        use_async: bool = False,
    ) -> None:
        """Init params."""
        # data and services
        self._index_struct = index_struct
        self._service_context = service_context
        self._docstore = docstore

        # query configurations and transformation
        self._query_config_map = _get_query_config_map(query_configs)
        self._query_transform = query_transform or IdentityQueryTransform()
        self._query_combiner = query_combiner

        # additional configs
        self._recursive = recursive
        self._use_async = use_async

    def _get_query_kwargs(self, config: QueryConfig) -> Dict[str, Any]:
        """Get query kwargs.

        Also update with default arguments if not present.

        """
        query_kwargs = {k: v for k, v in config.query_kwargs.items()}
        if "service_context" not in query_kwargs:
            query_kwargs["service_context"] = self._service_context
        return query_kwargs

    def _get_query_transform(self, index_struct: IndexStruct) -> BaseQueryTransform:
        """Get query transform."""
        config = self._query_config_map.get(index_struct)
        if config.query_transform is not None:
            query_transform = cast(BaseQueryTransform, config.query_transform)
        else:
            query_transform = self._query_transform
        return query_transform

    def _get_query_combiner(
        self, index_struct: IndexStruct, query_transform: BaseQueryTransform
    ) -> BaseQueryCombiner:
        """Get query transform."""
        config = self._query_config_map.get(index_struct)
        if config.query_combiner is not None:
            query_combiner: Optional[BaseQueryCombiner] = cast(
                BaseQueryCombiner, config.query_combiner
            )
        else:
            query_combiner = self._query_combiner

        # if query_combiner is still None, use default
        if query_combiner is None:
            extra_kwargs = {
                "service_context": self._service_context,
            }
            query_combiner = get_default_query_combiner(
                index_struct, query_transform, self, extra_kwargs=extra_kwargs
            )

        return cast(BaseQueryCombiner, query_combiner)

    def _get_query_obj(
        self,
        index_struct: IndexStruct,
    ) -> BaseGPTIndexQuery:
        """Get query object."""
        index_struct_type = index_struct.get_type()
        if index_struct_type == IndexStructType.COMPOSITE:
            raise ValueError("Cannot get query object for composite index struct.")
        config = self._query_config_map.get(index_struct)
        mode = config.query_mode

        from gpt_index.indices.registry import INDEX_STRUT_TYPE_TO_QUERY_MAP

        query_cls = INDEX_STRUT_TYPE_TO_QUERY_MAP[index_struct_type][mode]
        query_kwargs = self._get_query_kwargs(config)
        query_obj = query_cls(
            index_struct=index_struct,
            docstore=self._docstore,
            **query_kwargs,
        )

        return query_obj

    def query_transformed(
        self,
        query_bundle: QueryBundle,
        index_struct: V2IndexStruct,
        level: int = 0,
    ) -> RESPONSE_TYPE:
        """This is called via BaseQueryCombiner.run."""
<<<<<<< HEAD
=======
        query_obj = self._get_query_obj(index_struct)
        if self._recursive:
            logger.debug(f"> Query level : {level} on {index_struct.get_type()}")
            # call recursively
            nodes = query_obj.retrieve(query_bundle)

            # do recursion here
            nodes_for_synthesis = []
            additional_source_nodes = []
            for node_with_score in nodes:
                node_with_score, source_nodes = self._fetch_recursive_nodes(
                    node_with_score, query_bundle, level
                )
                nodes_for_synthesis.append(node_with_score)
                additional_source_nodes.extend(source_nodes)
            return query_obj.synthesize(
                query_bundle, nodes_for_synthesis, additional_source_nodes
            )
        else:
            return query_obj.query(query_bundle)

    def _fetch_recursive_nodes(
        self,
        node_with_score: NodeWithScore,
        query_bundle: QueryBundle,
        level: int,
    ) -> Tuple[NodeWithScore, List[SourceNode]]:
        """Fetch nodes.

        Usees existing node if it's not an index node.
        Otherwise fetch response from corresponding index.

        """
        if isinstance(node_with_score.node, IndexNode):
            index_node = node_with_score.node
            # recursive call
            response = self.query(query_bundle, index_node.index_id, level + 1)

            new_node = Node(text=str(response))
            new_node_with_score = NodeWithScore(
                node=new_node, score=node_with_score.score
            )
            return new_node_with_score, response.source_nodes
        else:
            return node_with_score, []

    async def _afetch_recursive_nodes(
        self,
        node_with_score: NodeWithScore,
        query_bundle: QueryBundle,
        level: int,
    ) -> Tuple[NodeWithScore, List[SourceNode]]:
        """Fetch nodes.

        Usees existing node if it's not an index node.
        Otherwise fetch response from corresponding index.

        """
        if isinstance(node_with_score.node, IndexNode):
            index_node = node_with_score.node
            # recursive call
            response = await self.aquery(query_bundle, index_node.index_id, level + 1)

            new_node = Node(text=str(response))
            new_node_with_score = NodeWithScore(
                node=new_node, score=node_with_score.score
            )
            return new_node_with_score, response.source_nodes
        else:
            return node_with_score, []

    async def aquery_transformed(
        self,
        query_bundle: QueryBundle,
        index_struct: V2IndexStruct,
        level: int = 0,
    ) -> RESPONSE_TYPE:
        """This is called via BaseQueryCombiner.run."""
>>>>>>> f53d0269
        query_obj = self._get_query_obj(index_struct)
        if self._recursive:
            logger.debug(f"> Query level : {level} on {index_struct.get_type()}")
            # call recursively
            nodes = query_obj.retrieve(query_bundle)

            # do recursion here
            tasks = []
            nodes_for_synthesis = []
            additional_source_nodes = []

            for node_with_score in nodes:
                tasks.append(
                    self._afetch_recursive_nodes(node_with_score, query_bundle, level)
                )

            tuples = await asyncio.gather(*tasks)
            for node_with_score, source_nodes in tuples:
                nodes_for_synthesis.append(node_with_score)
                additional_source_nodes.extend(source_nodes)

            return await query_obj.asynthesize(
                query_bundle, nodes_for_synthesis, additional_source_nodes
            )
        else:
            return await query_obj.aquery(query_bundle)

<<<<<<< HEAD
    def query(
        self,
        query_str_or_bundle: Union[str, QueryBundle],
        index_id: Optional[str] = None,
        level: int = 0,
    ) -> RESPONSE_TYPE:
        """Run query.
        
        NOTE: Relies on mutual recursion between 
            - QueryRunner.query
            - QueryRunner.query_transformed
            - BaseQueryCombiner.run
        
        QueryRunner.query resolves the current index struct, 
            then pass control to BaseQueryCombiner.run.
        BaseQueryCombiner.run applies query transforms and makes multiple queries on the same index.
        Each query is passed to QueryRunner.query_transformed for execution.
            During execution, we recursively calls QueryRunner.query if index is a composable graph.
        """
        # Resolve index struct from index_id if necessary
        if isinstance(self._index_struct, CompositeIndex):
            if index_id is None:
                index_id = self._index_struct.root_id
            assert index_id is not None
            index_struct = self._index_struct.all_index_structs[index_id]
        else:
            if index_id is not None:
                raise ValueError("index_id should be used with composite graph")
            index_struct = self._index_struct
        
        # Wrap query string as QueryBundle if necessary
        if isinstance(query_str_or_bundle, str):
            query_bundle = QueryBundle(
                query_str=query_str_or_bundle,
                custom_embedding_strs=[query_str_or_bundle],
            )
        else:
            query_bundle = query_str_or_bundle

        query_transform = self._get_query_transform(index_struct)
        query_combiner = self._get_query_combiner(index_struct, query_transform)
        return query_combiner.run(query_bundle, level)


    async def aquery(
=======
    def _prepare_query_objects(
>>>>>>> f53d0269
        self,
        query_str_or_bundle: Union[str, QueryBundle],
        index_id: Optional[str] = None,
    ) -> Tuple[BaseQueryCombiner, QueryBundle]:
        """Prepare query combiner and query bundle for query call."""
        # Resolve index struct from index_id if necessary
        if isinstance(self._index_struct, CompositeIndex):
            if index_id is None:
                index_id = self._index_struct.root_id
            assert index_id is not None
            index_struct = self._index_struct.all_index_structs[index_id]
        else:
            if index_id is not None:
                raise ValueError("index_id should be used with composite graph")
            index_struct = self._index_struct

<<<<<<< HEAD
        # TODO: support query combiner
        # query_combiner = self._get_query_combiner(index_struct, query_transform)
=======
        # Wrap query string as QueryBundle if necessary
        if isinstance(query_str_or_bundle, str):
            query_bundle = QueryBundle(
                query_str=query_str_or_bundle,
                custom_embedding_strs=[query_str_or_bundle],
            )
        else:
            query_bundle = query_str_or_bundle
>>>>>>> f53d0269

        query_transform = self._get_query_transform(index_struct)
        query_combiner = self._get_query_combiner(index_struct, query_transform)
        return query_combiner, query_bundle

    def query(
        self,
        query_str_or_bundle: Union[str, QueryBundle],
        index_id: Optional[str] = None,
        level: int = 0,
    ) -> RESPONSE_TYPE:
        """Run query.

        NOTE: Relies on mutual recursion between
            - QueryRunner.query
            - QueryRunner.query_transformed
            - BaseQueryCombiner.run

        QueryRunner.query resolves the current index struct,
            then pass control to BaseQueryCombiner.run.
        BaseQueryCombiner.run applies query transforms and makes multiple queries on the same index.
        Each query is passed to QueryRunner.query_transformed for execution.
            During execution, we recursively calls QueryRunner.query if index is a composable graph.
        """
        query_combiner, query_bundle = self._prepare_query_objects(
            query_str_or_bundle, index_id=index_id
        )
        return query_combiner.run(query_bundle, level)

    async def aquery(
        self,
        query_str_or_bundle: Union[str, QueryBundle],
        index_id: Optional[str] = None,
        level: int = 0,
    ) -> RESPONSE_TYPE:
        """Run query."""
        query_combiner, query_bundle = self._prepare_query_objects(
            query_str_or_bundle, index_id=index_id
        )
        return await query_combiner.arun(query_bundle, level)<|MERGE_RESOLUTION|>--- conflicted
+++ resolved
@@ -180,8 +180,6 @@
         level: int = 0,
     ) -> RESPONSE_TYPE:
         """This is called via BaseQueryCombiner.run."""
-<<<<<<< HEAD
-=======
         query_obj = self._get_query_obj(index_struct)
         if self._recursive:
             logger.debug(f"> Query level : {level} on {index_struct.get_type()}")
@@ -260,7 +258,6 @@
         level: int = 0,
     ) -> RESPONSE_TYPE:
         """This is called via BaseQueryCombiner.run."""
->>>>>>> f53d0269
         query_obj = self._get_query_obj(index_struct)
         if self._recursive:
             logger.debug(f"> Query level : {level} on {index_struct.get_type()}")
@@ -288,55 +285,7 @@
         else:
             return await query_obj.aquery(query_bundle)
 
-<<<<<<< HEAD
-    def query(
-        self,
-        query_str_or_bundle: Union[str, QueryBundle],
-        index_id: Optional[str] = None,
-        level: int = 0,
-    ) -> RESPONSE_TYPE:
-        """Run query.
-        
-        NOTE: Relies on mutual recursion between 
-            - QueryRunner.query
-            - QueryRunner.query_transformed
-            - BaseQueryCombiner.run
-        
-        QueryRunner.query resolves the current index struct, 
-            then pass control to BaseQueryCombiner.run.
-        BaseQueryCombiner.run applies query transforms and makes multiple queries on the same index.
-        Each query is passed to QueryRunner.query_transformed for execution.
-            During execution, we recursively calls QueryRunner.query if index is a composable graph.
-        """
-        # Resolve index struct from index_id if necessary
-        if isinstance(self._index_struct, CompositeIndex):
-            if index_id is None:
-                index_id = self._index_struct.root_id
-            assert index_id is not None
-            index_struct = self._index_struct.all_index_structs[index_id]
-        else:
-            if index_id is not None:
-                raise ValueError("index_id should be used with composite graph")
-            index_struct = self._index_struct
-        
-        # Wrap query string as QueryBundle if necessary
-        if isinstance(query_str_or_bundle, str):
-            query_bundle = QueryBundle(
-                query_str=query_str_or_bundle,
-                custom_embedding_strs=[query_str_or_bundle],
-            )
-        else:
-            query_bundle = query_str_or_bundle
-
-        query_transform = self._get_query_transform(index_struct)
-        query_combiner = self._get_query_combiner(index_struct, query_transform)
-        return query_combiner.run(query_bundle, level)
-
-
-    async def aquery(
-=======
     def _prepare_query_objects(
->>>>>>> f53d0269
         self,
         query_str_or_bundle: Union[str, QueryBundle],
         index_id: Optional[str] = None,
@@ -353,10 +302,6 @@
                 raise ValueError("index_id should be used with composite graph")
             index_struct = self._index_struct
 
-<<<<<<< HEAD
-        # TODO: support query combiner
-        # query_combiner = self._get_query_combiner(index_struct, query_transform)
-=======
         # Wrap query string as QueryBundle if necessary
         if isinstance(query_str_or_bundle, str):
             query_bundle = QueryBundle(
@@ -365,7 +310,6 @@
             )
         else:
             query_bundle = query_str_or_bundle
->>>>>>> f53d0269
 
         query_transform = self._get_query_transform(index_struct)
         query_combiner = self._get_query_combiner(index_struct, query_transform)

"""Leaf query mechanism."""

import logging
from typing import Any, Dict, Optional, cast

from gpt_index.data_structs.data_structs import IndexGraph, Node
from gpt_index.indices.query.base import BaseGPTIndexQuery
from gpt_index.indices.response.builder import ResponseBuilder
from gpt_index.indices.utils import (
    extract_numbers_given_response,
    get_sorted_node_list,
    truncate_text,
)
from gpt_index.prompts.default_prompts import (
    DEFAULT_QUERY_PROMPT,
    DEFAULT_QUERY_PROMPT_MULTIPLE,
)
from gpt_index.prompts.prompts import TreeSelectMultiplePrompt, TreeSelectPrompt
from gpt_index.response.schema import Response


class GPTTreeIndexLeafQuery(BaseGPTIndexQuery[IndexGraph]):
    """GPT Tree Index leaf query.

    This class traverses the index graph and searches for a leaf node that can best
    answer the query.

    .. code-block:: python

        response = index.query("<query_str>", mode="default")

    Args:
        query_template (Optional[TreeSelectPrompt]): Tree Select Query Prompt
            (see :ref:`Prompt-Templates`).
        query_template_multiple (Optional[TreeSelectMultiplePrompt]): Tree Select
            Query Prompt (Multiple)
            (see :ref:`Prompt-Templates`).
        child_branch_factor (int): Number of child nodes to consider at each level.
            If child_branch_factor is 1, then the query will only choose one child node
            to traverse for any given parent node.
            If child_branch_factor is 2, then the query will choose two child nodes.

    """

    def __init__(
        self,
        index_struct: IndexGraph,
        query_template: Optional[TreeSelectPrompt] = None,
        query_template_multiple: Optional[TreeSelectMultiplePrompt] = None,
        child_branch_factor: int = 1,
        **kwargs: Any,
    ) -> None:
        """Initialize params."""
        super().__init__(index_struct, **kwargs)
        self.query_template = query_template or DEFAULT_QUERY_PROMPT
        self.query_template_multiple = (
            query_template_multiple or DEFAULT_QUERY_PROMPT_MULTIPLE
        )
        self.child_branch_factor = child_branch_factor

    def _query_with_selected_node(
        self,
        selected_node: Node,
        query_str: str,
        prev_response: Optional[str] = None,
        level: int = 0,
    ) -> str:
        """Get response for selected node.

        If not leaf node, it will recursively call _query on the child nodes.
        If prev_response is provided, we will update prev_response with the answer.

        """
        if len(selected_node.child_indices) == 0:
            response_builder = ResponseBuilder(
                self._prompt_helper,
                self._llm_predictor,
                self.text_qa_template,
                self.refine_template,
            )
            self.response_builder.add_node(selected_node)
            # use response builder to get answer from node
            node_text, _ = self._get_text_from_node(
                query_str, selected_node, level=level
            )
            cur_response = response_builder.get_response_over_chunks(
                query_str, [node_text], prev_response=prev_response
            )
            logging.debug(f">[Level {level}] Current answer response: {cur_response} ")
        else:
            cur_response = self._query_level(
                {
                    i: self.index_struct.all_nodes[i]
                    for i in selected_node.child_indices
                },
                query_str,
                level=level + 1,
            )

        if prev_response is None:
            return cur_response
        else:
            context_msg = "\n".join([selected_node.get_text(), cur_response])
            cur_response, formatted_refine_prompt = self._llm_predictor.predict(
                self.refine_template,
                query_str=query_str,
                existing_answer=prev_response,
                context_msg=context_msg,
            )

            logging.debug(f">[Level {level}] Refine prompt: {formatted_refine_prompt}")
            logging.debug(f">[Level {level}] Current refined response: {cur_response} ")
            return cur_response

    def _query_level(
        self,
        cur_nodes: Dict[int, Node],
        query_str: str,
        level: int = 0,
    ) -> str:
        """Answer a query recursively."""
        cur_node_list = get_sorted_node_list(cur_nodes)

        if self.child_branch_factor == 1:
            query_template = self.query_template.partial_format(
                num_chunks=len(cur_node_list), query_str=query_str
            )
            numbered_node_text = self._prompt_helper.get_numbered_text_from_nodes(
                cur_node_list, prompt=query_template
            )
            response, formatted_query_prompt = self._llm_predictor.predict(
                query_template,
                context_list=numbered_node_text,
            )
        else:
            query_template_multiple = self.query_template_multiple.partial_format(
                num_chunks=len(cur_node_list),
                query_str=query_str,
                branching_factor=self.child_branch_factor,
            )
            numbered_node_text = self._prompt_helper.get_numbered_text_from_nodes(
                cur_node_list, prompt=query_template_multiple
            )
            response, formatted_query_prompt = self._llm_predictor.predict(
                query_template_multiple,
                context_list=numbered_node_text,
            )

        logging.debug(
            f">[Level {level}] current prompt template: {formatted_query_prompt}"
        )

        numbers = extract_numbers_given_response(response, n=self.child_branch_factor)
        if numbers is None:
            logging.debug(
                f">[Level {level}] Could not retrieve response - no numbers present"
            )
            # just join text from current nodes as response
            return response
        result_response = None
        for number_str in numbers:
            number = int(number_str)
            if number > len(cur_node_list):
                logging.debug(
                    f">[Level {level}] Invalid response: {response} - "
                    f"number {number} out of range"
                )
                return response

            # number is 1-indexed, so subtract 1
            selected_node = cur_node_list[number - 1]

            logging.info(
                f">[Level {level}] Selected node: "
                f"[{number}]/[{','.join([str(int(n)) for n in numbers])}]"
            )
            debug_str = " ".join(selected_node.get_text().splitlines())
            logging.debug(
                f">[Level {level}] Node "
                f"[{number}] Summary text: "
                f"{ truncate_text(debug_str, 100) }"
            )
            result_response = self._query_with_selected_node(
                selected_node,
                query_str,
                prev_response=result_response,
                level=level,
            )
        # result_response should not be None
        return cast(str, result_response)

    def _query(self, query_str: str) -> Response:
        """Answer a query."""
        # NOTE: this overrides the _query method in the base class
<<<<<<< HEAD
        print(f"> Starting query: {query_str}")
=======
        logging.info(f"> Starting query: {query_str}")
        source_builder = ResponseSourceBuilder()
>>>>>>> 3adabbf9
        response_str = self._query_level(
            self.index_struct.root_nodes,
            query_str,
            level=0,
        ).strip()
        return Response(response_str, source_nodes=self.response_builder.get_sources())<|MERGE_RESOLUTION|>--- conflicted
+++ resolved
@@ -192,12 +192,7 @@
     def _query(self, query_str: str) -> Response:
         """Answer a query."""
         # NOTE: this overrides the _query method in the base class
-<<<<<<< HEAD
-        print(f"> Starting query: {query_str}")
-=======
         logging.info(f"> Starting query: {query_str}")
-        source_builder = ResponseSourceBuilder()
->>>>>>> 3adabbf9
         response_str = self._query_level(
             self.index_struct.root_nodes,
             query_str,

--- conflicted
+++ resolved
@@ -335,11 +335,8 @@
         self,
         query_str: Union[str, QueryBundle],
         mode: str = QueryMode.DEFAULT,
-<<<<<<< HEAD
+        query_transform: Optional[BaseQueryTransform] = None,
         use_async: bool = False,
-=======
-        query_transform: Optional[BaseQueryTransform] = None,
->>>>>>> ac6c3d29
         **query_kwargs: Any,
     ) -> Response:
         """Answer a query.
